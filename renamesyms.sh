--- conflicted
+++ resolved
@@ -44,12 +44,7 @@
     echo "$special_sym __relibc_$special_sym" >> $symbols_file
 done
 
-<<<<<<< HEAD
-mangled_alloc_syms=$("${NM}" --format=posix -g "$target" 2>/dev/null | awk '{print $1}' | grep "^_RNv" | grep -E "(___rust_|___rg_)" || true)
-
-=======
 mangled_alloc_syms=$("${NM}" --format=posix -g "$target" 2>/dev/null | awk '{print $1}' | grep "7___rustc" || true)
->>>>>>> bb3cadfc
 for sym in $mangled_alloc_syms; do
     echo "$sym __relibc_$sym" >> $symbols_file
 done
