#![no_std]
#![allow(internal_features)]
#![feature(core_intrinsics, int_roundings, slice_ptr_get, sync_unsafe_cell)]
#![forbid(unreachable_patterns)]

use core::{
    cell::UnsafeCell,
    mem::{MaybeUninit, size_of},
};

use generic_rt::{ExpectTlsFree, GenericTcb};
use syscall::Sigcontrol;

use self::{
    proc::{FdGuard, FdGuardUpper, STATIC_PROC_INFO},
    protocol::ProcMeta,
    sync::Mutex,
};

extern crate alloc;

#[macro_export]
macro_rules! asmfunction(
    ($name:ident $(($($arg:ty),*))? $(-> $ret:ty)? : [$($asmstmt:expr),*$(,)?] <= [$($decl:ident = $(sym $symname:ident)?$(const $constval:expr)?),*$(,)?]$(,)? ) => {
        ::core::arch::global_asm!(concat!("
            .p2align 4
            .section .text.", stringify!($name), ", \"ax\", @progbits
            .globl ", stringify!($name), "
            .type ", stringify!($name), ", @function
        ", stringify!($name), ":
        ", $($asmstmt, "\n",)* "
            .size ", stringify!($name), ", . - ", stringify!($name), "
        "), $($decl = $(sym $symname)?$(const $constval)?),*);

        unsafe extern "C" {
            pub fn $name($($(_: $arg),*)?) $(-> $ret)?;
        }
    }
);

pub mod arch;
pub mod proc;

// TODO: Replace auxvs with a non-stack-based interface, but keep getauxval for compatibility
#[path = "../../src/platform/auxv_defs.rs"]
pub mod auxv_defs;

pub mod protocol;
pub mod signal;
pub mod sync;
pub mod sys;
pub mod thread;

#[derive(Debug, Default)]
pub struct RtTcb {
    pub control: Sigcontrol,
    pub arch: UnsafeCell<crate::arch::SigArea>,
    pub thr_fd: UnsafeCell<Option<FdGuardUpper>>,
}
impl RtTcb {
    pub fn current() -> &'static Self {
        unsafe { &Tcb::current().unwrap().os_specific }
    }
    pub fn thread_fd(&self) -> &FdGuardUpper {
        unsafe { (&*self.thr_fd.get()).as_ref().unwrap() }
    }
}

pub type Tcb = GenericTcb<RtTcb>;

/// OS and architecture specific code to activate TLS - Redox aarch64
#[allow(unsafe_op_in_unsafe_fn)]
#[cfg(target_arch = "aarch64")]
pub unsafe fn tcb_activate(_tcb: &RtTcb, tls_end: usize, tls_len: usize) {
    // Uses ABI page
    let abi_ptr = tls_end - tls_len - 16;
    core::ptr::write(abi_ptr as *mut usize, tls_end);
    core::arch::asm!(
        "msr tpidr_el0, {}",
        in(reg) abi_ptr,
    );
}

/// OS and architecture specific code to activate TLS - Redox x86
#[allow(unsafe_op_in_unsafe_fn)]
#[cfg(target_arch = "x86")]
pub unsafe fn tcb_activate(tcb: &RtTcb, tls_end: usize, _tls_len: usize) {
    let mut env = syscall::EnvRegisters::default();

    let file = tcb
        .thread_fd()
        .dup(b"regs/env")
        .expect_notls("failed to open handle for process registers");

    file.read(&mut env).expect_notls("failed to read gsbase");

    env.gsbase = tls_end as u32;

    file.write(&env).expect_notls("failed to write gsbase");
}

/// OS and architecture specific code to activate TLS - Redox x86_64
#[allow(unsafe_op_in_unsafe_fn)]
#[cfg(target_arch = "x86_64")]
pub unsafe fn tcb_activate(tcb: &RtTcb, tls_end_and_tcb_start: usize, _tls_len: usize) {
    let mut env = syscall::EnvRegisters::default();

    let file = tcb
        .thread_fd()
        .dup(b"regs/env")
        .expect_notls("failed to open handle for process registers");

    file.read(&mut env).expect_notls("failed to read fsbase");

    env.fsbase = tls_end_and_tcb_start as u64;

    file.write(&env).expect_notls("failed to write fsbase");
}

/// OS and architecture specific code to activate TLS - Redox riscv64
#[allow(unsafe_op_in_unsafe_fn)]
#[cfg(target_arch = "riscv64")]
pub unsafe fn tcb_activate(_tcb: &RtTcb, tls_end: usize, tls_len: usize) {
    // tp points to static tls block
    // FIXME limited to a single initial master
    let tls_start = tls_end - tls_len;
    let abi_ptr = tls_start - 8;
    core::ptr::write(abi_ptr as *mut usize, tls_end);
    core::arch::asm!(
        "mv tp, {}",
        in(reg) tls_start
    );
}

/// Initialize redox-rt in situations where relibc is not used
#[allow(unsafe_op_in_unsafe_fn)]
#[cfg(not(feature = "proc"))]
pub unsafe fn initialize_freestanding(this_thr_fd: FdGuardUpper) -> &'static FdGuardUpper {
    // TODO: This code is a hack! Integrate the ld_so TCB code into generic-rt, and then use that
    // (this function will need pointers to the ELF structs normally passed in auxvs), so the TCB
    // is initialized properly.

    // TODO: TLS
    let page = {
        &mut *(syscall::fmap(
            !0,
            &syscall::Map {
                offset: 0,
                size: syscall::PAGE_SIZE,
                flags: syscall::MapFlags::PROT_READ
                    | syscall::MapFlags::PROT_WRITE
                    | syscall::MapFlags::MAP_PRIVATE,
                address: 0,
            },
        )
        .unwrap() as *mut Tcb)
    };
    page.tcb_ptr = page;
    page.tcb_len = syscall::PAGE_SIZE;
    page.tls_end = (page as *mut Tcb).cast();

    // Make sure to use ptr::write to prevent dropping the existing FdGuard
    page.os_specific.thr_fd.get().write(Some(this_thr_fd));

    #[cfg(not(any(target_arch = "aarch64", target_arch = "riscv64")))]
    unsafe {
        let tcb_addr = page as *mut Tcb as usize;
        tcb_activate(&page.os_specific, tcb_addr, 0)
    }
    #[cfg(target_arch = "aarch64")]
    unsafe {
        let abi_ptr = core::ptr::addr_of_mut!(page.tcb_ptr);
        core::arch::asm!("msr tpidr_el0, {}", in(reg) abi_ptr);
    }
    #[cfg(target_arch = "riscv64")]
    unsafe {
        let abi_ptr = core::ptr::addr_of_mut!(page.tcb_ptr) as usize;
        core::arch::asm!("mv tp, {}", in(reg) (abi_ptr + 8));
    }
    initialize();

    (*page.os_specific.thr_fd.get()).as_ref().unwrap()
}
pub(crate) fn read_proc_meta(proc: &FdGuardUpper) -> syscall::Result<ProcMeta> {
    let mut bytes = [0_u8; size_of::<ProcMeta>()];
    proc.read(&mut bytes)?;
    Ok(*plain::from_bytes::<ProcMeta>(&bytes).unwrap())
}
<<<<<<< HEAD
pub unsafe fn initialize(
    #[cfg(feature = "proc")] proc_fd: FdGuard,
    #[cfg(feature = "proc")] ns_fd: Option<FdGuard>,
) {
=======
pub unsafe fn initialize(#[cfg(feature = "proc")] proc_fd: FdGuardUpper) {
>>>>>>> c4941007
    #[cfg(feature = "proc")]
    let metadata = read_proc_meta(&proc_fd).unwrap();

    #[cfg(not(feature = "proc"))]
    // Bootstrap mode, don't associate proc fds with PIDs
    let metadata = ProcMeta::default();

    #[cfg(feature = "proc")]
    {
        unsafe { crate::arch::PROC_FD.get().write(proc_fd.as_raw_fd()) };
    }

    unsafe {
        STATIC_PROC_INFO.get().write(StaticProcInfo {
            pid: metadata.pid,

            #[cfg(feature = "proc")]
            proc_fd: MaybeUninit::new(proc_fd),

            #[cfg(not(feature = "proc"))]
            proc_fd: MaybeUninit::uninit(),

            has_proc_fd: cfg!(feature = "proc"),
        })
    };

    #[cfg(feature = "proc")]
    {
        *DYNAMIC_PROC_INFO.lock() = DynamicProcInfo {
            pgid: metadata.pgid,
            ruid: metadata.ruid,
            euid: metadata.euid,
            suid: metadata.suid,
            egid: metadata.egid,
            rgid: metadata.rgid,
            sgid: metadata.sgid,
            #[cfg(feature = "proc")]
            ns_fd,
            #[cfg(not(feature = "proc"))]
            ns_fd: None,
        };
    }
}

#[repr(C)] // TODO: is repr(C) required?
pub(crate) struct StaticProcInfo {
    pid: u32,
    proc_fd: MaybeUninit<FdGuardUpper>,
    has_proc_fd: bool,
}
pub struct DynamicProcInfo {
    pub pgid: u32,
    pub euid: u32,
    pub suid: u32,
    pub ruid: u32,
    pub egid: u32,
    pub rgid: u32,
    pub sgid: u32,
    pub ns_fd: Option<FdGuard>,
}

static DYNAMIC_PROC_INFO: Mutex<DynamicProcInfo> = Mutex::new(DynamicProcInfo {
    pgid: u32::MAX,
    ruid: u32::MAX,
    euid: u32::MAX,
    suid: u32::MAX,
    rgid: u32::MAX,
    egid: u32::MAX,
    sgid: u32::MAX,
    ns_fd: None,
});

#[inline]
pub(crate) fn static_proc_info() -> &'static StaticProcInfo {
    unsafe { &*STATIC_PROC_INFO.get() }
}
#[inline]
pub fn current_proc_fd() -> &'static FdGuardUpper {
    let info = static_proc_info();
    assert!(info.has_proc_fd);
    unsafe { info.proc_fd.assume_init_ref() }
}
#[inline]
pub fn current_namespace_fd() -> usize {
    DYNAMIC_PROC_INFO
        .lock()
        .ns_fd
        .as_ref()
        .map(|g| **g)
        .unwrap_or(usize::MAX)
}

struct ChildHookCommonArgs {
    new_thr_fd: FdGuard,
    new_proc_fd: Option<FdGuard>,
    new_ns_fd: Option<FdGuard>,
}

unsafe fn child_hook_common(args: ChildHookCommonArgs) {
    let new_thr_fd = args.new_thr_fd.to_upper().unwrap();
    let new_proc_fd = args.new_proc_fd.map(|x| x.to_upper().unwrap());

    // TODO: just pass PID to child rather than obtaining it via IPC?
    #[cfg(feature = "proc")]
    let metadata = read_proc_meta(
        new_proc_fd
            .as_ref()
            .expect("must be present with proc feature"),
    )
    .unwrap();

    #[cfg(not(feature = "proc"))]
    let metadata = ProcMeta::default();

    if let Some(proc_fd) = &new_proc_fd {
        unsafe { crate::arch::PROC_FD.get().write(proc_fd.as_raw_fd()) };
    }

    let old_proc_fd = unsafe {
        STATIC_PROC_INFO
            .get()
            .replace(StaticProcInfo {
                pid: metadata.pid,
                has_proc_fd: new_proc_fd.is_some(),
                proc_fd: new_proc_fd.map_or_else(MaybeUninit::uninit, MaybeUninit::new),
            })
            .proc_fd
    };
    drop(old_proc_fd);

<<<<<<< HEAD
    let mut lock = DYNAMIC_PROC_INFO.lock();
    lock.pgid = metadata.pgid;
    lock.ruid = metadata.ruid;
    lock.euid = metadata.euid;
    lock.suid = metadata.suid;
    lock.rgid = metadata.rgid;
    lock.egid = metadata.egid;
    lock.sgid = metadata.sgid;

    let old_ns_fd_guard = core::mem::replace(&mut lock.ns_fd, args.new_ns_fd);

    if let Some(old_guard) = old_ns_fd_guard {
        old_guard.take();
    }

    let old_thr_fd = unsafe { RtTcb::current().thr_fd.get().replace(Some(args.new_thr_fd)) };
=======
    let old_thr_fd = unsafe { RtTcb::current().thr_fd.get().replace(Some(new_thr_fd)) };
>>>>>>> c4941007
    drop(old_thr_fd);
}<|MERGE_RESOLUTION|>--- conflicted
+++ resolved
@@ -186,14 +186,10 @@
     proc.read(&mut bytes)?;
     Ok(*plain::from_bytes::<ProcMeta>(&bytes).unwrap())
 }
-<<<<<<< HEAD
 pub unsafe fn initialize(
-    #[cfg(feature = "proc")] proc_fd: FdGuard,
-    #[cfg(feature = "proc")] ns_fd: Option<FdGuard>,
+    #[cfg(feature = "proc")] proc_fd: FdGuardUpper,
+    #[cfg(feature = "proc")] ns_fd: Option<FdGuardUpper>,
 ) {
-=======
-pub unsafe fn initialize(#[cfg(feature = "proc")] proc_fd: FdGuardUpper) {
->>>>>>> c4941007
     #[cfg(feature = "proc")]
     let metadata = read_proc_meta(&proc_fd).unwrap();
 
@@ -252,7 +248,7 @@
     pub egid: u32,
     pub rgid: u32,
     pub sgid: u32,
-    pub ns_fd: Option<FdGuard>,
+    pub ns_fd: Option<FdGuardUpper>,
 }
 
 static DYNAMIC_PROC_INFO: Mutex<DynamicProcInfo> = Mutex::new(DynamicProcInfo {
@@ -282,7 +278,7 @@
         .lock()
         .ns_fd
         .as_ref()
-        .map(|g| **g)
+        .map(|g| g.as_raw_fd())
         .unwrap_or(usize::MAX)
 }
 
@@ -295,6 +291,7 @@
 unsafe fn child_hook_common(args: ChildHookCommonArgs) {
     let new_thr_fd = args.new_thr_fd.to_upper().unwrap();
     let new_proc_fd = args.new_proc_fd.map(|x| x.to_upper().unwrap());
+    let new_ns_fd = args.new_ns_fd.map(|x| x.to_upper().unwrap());
 
     // TODO: just pass PID to child rather than obtaining it via IPC?
     #[cfg(feature = "proc")]
@@ -324,7 +321,6 @@
     };
     drop(old_proc_fd);
 
-<<<<<<< HEAD
     let mut lock = DYNAMIC_PROC_INFO.lock();
     lock.pgid = metadata.pgid;
     lock.ruid = metadata.ruid;
@@ -334,15 +330,12 @@
     lock.egid = metadata.egid;
     lock.sgid = metadata.sgid;
 
-    let old_ns_fd_guard = core::mem::replace(&mut lock.ns_fd, args.new_ns_fd);
+    let old_ns_fd_guard = core::mem::replace(&mut lock.ns_fd, new_ns_fd);
 
     if let Some(old_guard) = old_ns_fd_guard {
         old_guard.take();
     }
 
-    let old_thr_fd = unsafe { RtTcb::current().thr_fd.get().replace(Some(args.new_thr_fd)) };
-=======
     let old_thr_fd = unsafe { RtTcb::current().thr_fd.get().replace(Some(new_thr_fd)) };
->>>>>>> c4941007
     drop(old_thr_fd);
 }