#![no_std]
#![allow(internal_features)]
#![feature(
    core_intrinsics,
    int_roundings,
    let_chains,
    slice_ptr_get,
    sync_unsafe_cell
)]
#![forbid(unreachable_patterns)]

use core::{
    cell::UnsafeCell,
    mem::{size_of, MaybeUninit},
};

use generic_rt::{ExpectTlsFree, GenericTcb};
use syscall::Sigcontrol;

use self::{
    proc::{FdGuard, STATIC_PROC_INFO},
    protocol::ProcMeta,
    sync::Mutex,
};

extern crate alloc;

#[macro_export]
macro_rules! asmfunction(
    ($name:ident $(($($arg:ty),*))? $(-> $ret:ty)? : [$($asmstmt:expr),*$(,)?] <= [$($decl:ident = $(sym $symname:ident)?$(const $constval:expr)?),*$(,)?]$(,)? ) => {
        ::core::arch::global_asm!(concat!("
            .p2align 4
            .section .text.", stringify!($name), ", \"ax\", @progbits
            .globl ", stringify!($name), "
            .type ", stringify!($name), ", @function
        ", stringify!($name), ":
        ", $($asmstmt, "\n",)* "
            .size ", stringify!($name), ", . - ", stringify!($name), "
        "), $($decl = $(sym $symname)?$(const $constval)?),*);

        extern "C" {
            pub fn $name($($(_: $arg),*)?) $(-> $ret)?;
        }
    }
);

pub mod arch;
pub mod proc;

// TODO: Replace auxvs with a non-stack-based interface, but keep getauxval for compatibility
#[path = "../../src/platform/auxv_defs.rs"]
pub mod auxv_defs;

pub mod protocol;
pub mod signal;
pub mod sync;
pub mod sys;
pub mod thread;

#[derive(Debug, Default)]
pub struct RtTcb {
    pub control: Sigcontrol,
    pub arch: UnsafeCell<crate::arch::SigArea>,
    pub thr_fd: UnsafeCell<Option<FdGuard>>,
}
impl RtTcb {
    pub fn current() -> &'static Self {
        unsafe { &Tcb::current().unwrap().os_specific }
    }
    pub fn thread_fd(&self) -> &FdGuard {
        unsafe { (&*self.thr_fd.get()).as_ref().unwrap() }
    }
}

pub type Tcb = GenericTcb<RtTcb>;

/// OS and architecture specific code to activate TLS - Redox aarch64
#[cfg(target_arch = "aarch64")]
pub unsafe fn tcb_activate(_tcb: &RtTcb, tls_end: usize, tls_len: usize) {
    // Uses ABI page
    let abi_ptr = tls_end - tls_len - 16;
    core::ptr::write(abi_ptr as *mut usize, tls_end);
    core::arch::asm!(
        "msr tpidr_el0, {}",
        in(reg) abi_ptr,
    );
}

/// OS and architecture specific code to activate TLS - Redox x86
#[cfg(target_arch = "x86")]
pub unsafe fn tcb_activate(tcb: &RtTcb, tls_end: usize, _tls_len: usize) {
    let mut env = syscall::EnvRegisters::default();

    let file = FdGuard::new(
        syscall::dup(**tcb.thread_fd(), b"regs/env")
            .expect_notls("failed to open handle for process registers"),
    );

    let _ = syscall::read(*file, &mut env).expect_notls("failed to read gsbase");

    env.gsbase = tls_end as u32;

    let _ = syscall::write(*file, &env).expect_notls("failed to write gsbase");
}

/// OS and architecture specific code to activate TLS - Redox x86_64
#[cfg(target_arch = "x86_64")]
pub unsafe fn tcb_activate(tcb: &RtTcb, tls_end_and_tcb_start: usize, _tls_len: usize) {
    let mut env = syscall::EnvRegisters::default();

    let file = FdGuard::new(
        syscall::dup(**tcb.thread_fd(), b"regs/env")
            .expect_notls("failed to open handle for process registers"),
    );

    let _ = syscall::read(*file, &mut env).expect_notls("failed to read fsbase");

    env.fsbase = tls_end_and_tcb_start as u64;

    let _ = syscall::write(*file, &env).expect_notls("failed to write fsbase");
}

/// OS and architecture specific code to activate TLS - Redox riscv64
#[cfg(target_arch = "riscv64")]
pub unsafe fn tcb_activate(_tcb: &RtTcb, tls_end: usize, tls_len: usize) {
    // tp points to static tls block
    // FIXME limited to a single initial master
    let tls_start = tls_end - tls_len;
    let abi_ptr = tls_start - 8;
    core::ptr::write(abi_ptr as *mut usize, tls_end);
    core::arch::asm!(
        "mv tp, {}",
        in(reg) tls_start
    );
}

/// Initialize redox-rt in situations where relibc is not used
#[cfg(not(feature = "proc"))]
pub unsafe fn initialize_freestanding(this_thr_fd: FdGuard) -> &'static FdGuard {
    // TODO: This code is a hack! Integrate the ld_so TCB code into generic-rt, and then use that
    // (this function will need pointers to the ELF structs normally passed in auxvs), so the TCB
    // is initialized properly.

    // TODO: TLS
    let page = {
        &mut *(syscall::fmap(
            !0,
            &syscall::Map {
                offset: 0,
                size: syscall::PAGE_SIZE,
                flags: syscall::MapFlags::PROT_READ
                    | syscall::MapFlags::PROT_WRITE
                    | syscall::MapFlags::MAP_PRIVATE,
                address: 0,
            },
        )
        .unwrap() as *mut Tcb)
    };
    page.tcb_ptr = page;
    page.tcb_len = syscall::PAGE_SIZE;
    page.tls_end = (page as *mut Tcb).cast();

    // Make sure to use ptr::write to prevent dropping the existing FdGuard
    page.os_specific.thr_fd.get().write(Some(this_thr_fd));

    #[cfg(not(any(target_arch = "aarch64", target_arch = "riscv64")))]
    unsafe {
        let tcb_addr = page as *mut Tcb as usize;
        tcb_activate(&page.os_specific, tcb_addr, 0)
    }
    #[cfg(target_arch = "aarch64")]
    unsafe {
        let abi_ptr = core::ptr::addr_of_mut!(page.tcb_ptr);
        core::arch::asm!("msr tpidr_el0, {}", in(reg) abi_ptr);
    }
    #[cfg(target_arch = "riscv64")]
    unsafe {
        let abi_ptr = core::ptr::addr_of_mut!(page.tcb_ptr) as usize;
        core::arch::asm!("mv tp, {}", in(reg) (abi_ptr + 8));
    }
    initialize();

    (*page.os_specific.thr_fd.get()).as_ref().unwrap()
}
pub(crate) fn read_proc_meta(proc: &FdGuard) -> syscall::Result<ProcMeta> {
    let mut bytes = [0_u8; size_of::<ProcMeta>()];
    let _ = syscall::read(**proc, &mut bytes)?;
    Ok(*plain::from_bytes::<ProcMeta>(&bytes).unwrap())
}
pub unsafe fn initialize(
    #[cfg(feature = "proc")] proc_fd: FdGuard,
    #[cfg(feature = "proc")] ns_fd: usize,
) {
    #[cfg(feature = "proc")]
    let metadata = read_proc_meta(&proc_fd).unwrap();

    #[cfg(not(feature = "proc"))]
    // Bootstrap mode, don't associate proc fds with PIDs
    let metadata = ProcMeta::default();

    #[cfg(feature = "proc")]
    {
        crate::arch::PROC_FD.get().write(*proc_fd);
    }

    STATIC_PROC_INFO.get().write(StaticProcInfo {
        pid: metadata.pid,

        #[cfg(feature = "proc")]
        proc_fd: MaybeUninit::new(proc_fd),

        #[cfg(not(feature = "proc"))]
        proc_fd: MaybeUninit::uninit(),

        has_proc_fd: cfg!(feature = "proc"),
    });

    #[cfg(feature = "proc")]
    {
        *DYNAMIC_PROC_INFO.lock() = DynamicProcInfo {
            pgid: metadata.pgid,
            ruid: metadata.ruid,
            euid: metadata.euid,
            suid: metadata.suid,
            egid: metadata.egid,
            rgid: metadata.rgid,
            sgid: metadata.sgid,
            #[cfg(feature = "proc")]
            ns_fd,
            #[cfg(not(feature = "proc"))]
            ns_fd: usize::MAX,
        };
    }
}

#[repr(C)] // TODO: is repr(C) required?
pub(crate) struct StaticProcInfo {
    pid: u32,
    proc_fd: MaybeUninit<FdGuard>,
    has_proc_fd: bool,
}
<<<<<<< HEAD
struct DynamicProcInfo {
    pgid: u32,
    euid: u32,
    suid: u32,
    ruid: u32,
    egid: u32,
    rgid: u32,
    sgid: u32,
    ns_fd: usize,
=======
pub struct DynamicProcInfo {
    pub pgid: u32,
    pub euid: u32,
    pub suid: u32,
    pub ruid: u32,
    pub egid: u32,
    pub rgid: u32,
    pub sgid: u32,
>>>>>>> d39fe6c9
}

static DYNAMIC_PROC_INFO: Mutex<DynamicProcInfo> = Mutex::new(DynamicProcInfo {
    pgid: u32::MAX,
    ruid: u32::MAX,
    euid: u32::MAX,
    suid: u32::MAX,
    rgid: u32::MAX,
    egid: u32::MAX,
    sgid: u32::MAX,
    ns_fd: usize::MAX,
});

#[inline]
pub(crate) fn static_proc_info() -> &'static StaticProcInfo {
    unsafe { &*STATIC_PROC_INFO.get() }
}
#[inline]
pub fn current_proc_fd() -> &'static FdGuard {
    let info = static_proc_info();
    assert!(info.has_proc_fd);
    unsafe { info.proc_fd.assume_init_ref() }
}
#[inline]
pub fn current_namespace_fd() -> usize {
    DYNAMIC_PROC_INFO.lock().ns_fd
}

struct ChildHookCommonArgs {
    new_thr_fd: FdGuard,
    new_proc_fd: Option<FdGuard>,
    new_ns_fd: Option<usize>,
}

unsafe fn child_hook_common(args: ChildHookCommonArgs) {
    // TODO: just pass PID to child rather than obtaining it via IPC?
    #[cfg(feature = "proc")]
    let metadata = read_proc_meta(
        args.new_proc_fd
            .as_ref()
            .expect("must be present with proc feature"),
    )
    .unwrap();

    #[cfg(not(feature = "proc"))]
    let metadata = ProcMeta::default();

    if let Some(proc_fd) = &args.new_proc_fd {
        crate::arch::PROC_FD.get().write(**proc_fd);
    }

    let old_proc_fd = STATIC_PROC_INFO
        .get()
        .replace(StaticProcInfo {
            pid: metadata.pid,
            has_proc_fd: args.new_proc_fd.is_some(),
            proc_fd: args
                .new_proc_fd
                .map_or_else(MaybeUninit::uninit, MaybeUninit::new),
        })
        .proc_fd;
    drop(old_proc_fd);
    let mut lock = DYNAMIC_PROC_INFO.lock();
    *lock = DynamicProcInfo {
        pgid: metadata.pgid,
        ruid: metadata.ruid,
        euid: metadata.euid,
        suid: metadata.suid,
        rgid: metadata.rgid,
        egid: metadata.egid,
        sgid: metadata.sgid,
        ns_fd: args.new_ns_fd.unwrap_or(usize::MAX),
    };
    let old_thr_fd = RtTcb::current().thr_fd.get().replace(Some(args.new_thr_fd));
    drop(old_thr_fd);
}<|MERGE_RESOLUTION|>--- conflicted
+++ resolved
@@ -239,17 +239,6 @@
     proc_fd: MaybeUninit<FdGuard>,
     has_proc_fd: bool,
 }
-<<<<<<< HEAD
-struct DynamicProcInfo {
-    pgid: u32,
-    euid: u32,
-    suid: u32,
-    ruid: u32,
-    egid: u32,
-    rgid: u32,
-    sgid: u32,
-    ns_fd: usize,
-=======
 pub struct DynamicProcInfo {
     pub pgid: u32,
     pub euid: u32,
@@ -258,7 +247,7 @@
     pub egid: u32,
     pub rgid: u32,
     pub sgid: u32,
->>>>>>> d39fe6c9
+    pub ns_fd: usize,
 }
 
 static DYNAMIC_PROC_INFO: Mutex<DynamicProcInfo> = Mutex::new(DynamicProcInfo {
