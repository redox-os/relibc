--- conflicted
+++ resolved
@@ -152,13 +152,8 @@
 
     call {child_hook}
 
-<<<<<<< HEAD
-    ldmxcsr [rsp + 32]
-    mov rcx, [rsp + 40]
-=======
     ldmxcsr [rsp + 16]
     mov rcx, [rsp + 8]
->>>>>>> 17483697
 
     xor rax, rax
 
