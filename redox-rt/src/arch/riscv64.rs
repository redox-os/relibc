--- conflicted
+++ resolved
@@ -79,11 +79,7 @@
     Error::mux(fork_inner(initial_rsp, args))
 }
 
-<<<<<<< HEAD
-unsafe extern "C" fn child_hook(scratchpad: &mut ForkScratchpad) {
-=======
 unsafe extern "C" fn child_hook(scratchpad: &ForkScratchpad) {
->>>>>>> 17483697
     let _ = syscall::close(scratchpad.cur_filetable_fd);
     crate::child_hook_common(crate::ChildHookCommonArgs {
         new_thr_fd: FdGuard::new(scratchpad.new_thr_fd),
