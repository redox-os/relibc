--- conflicted
+++ resolved
@@ -104,11 +104,7 @@
     Error::mux(fork_inner(initial_rsp, args))
 }
 
-<<<<<<< HEAD
-unsafe extern "C" fn child_hook(scratchpad: &mut ForkScratchpad) {
-=======
 unsafe extern "C" fn child_hook(scratchpad: &ForkScratchpad) {
->>>>>>> 17483697
     //let _ = syscall::write(1, alloc::format!("CUR{cur_filetable_fd}PROC{new_proc_fd}THR{new_thr_fd}\n").as_bytes());
     let _ = syscall::close(scratchpad.cur_filetable_fd);
     crate::child_hook_common(crate::ChildHookCommonArgs {
