--- conflicted
+++ resolved
@@ -825,20 +825,12 @@
             let proc_fd = new_proc_fd.as_ref().map_or(usize::MAX, |p| **p);
             //let _ = syscall::write(1, alloc::format!("FDTBL{}PROC{}THR{}\n", *cur_filetable_fd, proc_fd, *new_thr_fd).as_bytes());
 
-<<<<<<< HEAD
-            Box::new(ForkScratchpad {
-=======
             ForkScratchpad {
->>>>>>> 17483697
                 cur_filetable_fd: *cur_filetable_fd,
                 new_proc_fd: proc_fd,
                 new_thr_fd: *new_thr_fd,
                 new_ns_fd: current_namespace_fd(),
-<<<<<<< HEAD
-            })
-=======
             }
->>>>>>> 17483697
         };
         let _ = syscall::write(
             1,
@@ -851,11 +843,7 @@
         ))]
         let (new_sp, arg1) = {
             let new_sp = initial_rsp as usize;
-<<<<<<< HEAD
-            let scratchpad_ptr: *const ForkScratchpad = &*scratchpad;
-=======
             let scratchpad_ptr: *const ForkScratchpad = &scratchpad;
->>>>>>> 17483697
             let _ = syscall::write(
                 1,
                 alloc::format!("new_sp: {:#x}, arg1: {:p}\n", new_sp, scratchpad_ptr).as_bytes(),
