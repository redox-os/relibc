--- conflicted
+++ resolved
@@ -887,27 +887,7 @@
                 cur_filetable_fd: cur_filetable_fd.as_raw_fd(),
                 new_proc_fd: proc_fd,
                 new_thr_fd: new_thr_fd.as_raw_fd(),
-<<<<<<< HEAD
                 new_ns_fd: current_namespace_fd(),
-=======
-            }
-        };
-
-        #[cfg(any(
-            target_arch = "x86_64",
-            target_arch = "aarch64",
-            target_arch = "riscv64"
-        ))]
-        let arg1 = {
-            let scratchpad_ptr: *const ForkScratchpad = &scratchpad;
-            scratchpad_ptr as usize
-        };
-        #[cfg(target_arch = "x86")]
-        {
-            let scratchpad_ptr = initial_rsp as *mut ForkScratchpad;
-            unsafe {
-                scratchpad_ptr.write(scratchpad);
->>>>>>> bb3cadfc
             }
         };
         #[cfg(any(
@@ -993,10 +973,6 @@
                     )?;
                 }
             }
-<<<<<<< HEAD
-
-=======
->>>>>>> bb3cadfc
             #[cfg(any(
                 target_arch = "x86_64",
                 target_arch = "aarch64",
@@ -1005,11 +981,7 @@
             let buf = create_set_addr_space_buf_for_fork(
                 new_addr_space_fd.as_raw_fd(),
                 __relibc_internal_fork_ret as usize,
-<<<<<<< HEAD
-                new_sp,
-=======
                 initial_rsp as usize,
->>>>>>> bb3cadfc
                 arg1,
             );
             #[cfg(target_arch = "x86")]
