--- conflicted
+++ resolved
@@ -11,7 +11,7 @@
     current_namespace_fd,
     protocol::{ProcCall, ThreadCall},
     read_proc_meta,
-    sys::{proc_call, thread_call},
+    sys::{open, proc_call, thread_call},
 };
 
 use alloc::{boxed::Box, collections::BTreeMap, vec};
@@ -688,7 +688,7 @@
 
     #[inline]
     pub fn open<T: AsRef<str>>(path: T, flags: usize) -> Result<Self> {
-        syscall::open(path, flags).map(Self::new)
+        open(path, flags).map(Self::new)
     }
 
     #[inline]
@@ -839,12 +839,11 @@
 
         // Copy existing files into new file table, but do not reuse the same file table (i.e. new
         // parent FDs will not show up for the child).
-<<<<<<< HEAD
         let scratchpad = {
             cur_filetable_fd = FdGuard::new(syscall::dup(**cur_thr_fd, b"filetable")?);
 
             // This must be done before the address space is copied.
-            let proc_fd = new_proc_fd.as_ref().map_or(usize::MAX, |p| **p);
+            let proc_fd = new_proc_fd.as_ref().map_or(usize::MAX, |p| p.as_raw_fd());
             //let _ = syscall::write(1, alloc::format!("FDTBL{}PROC{}THR{}\n", *cur_filetable_fd, proc_fd, *new_thr_fd).as_bytes());
 
             ForkScratchpad {
@@ -852,18 +851,6 @@
                 new_proc_fd: proc_fd,
                 new_thr_fd: *new_thr_fd,
                 new_ns_fd: current_namespace_fd(),
-=======
-        {
-            cur_filetable_fd = cur_thr_fd.dup(b"filetable")?;
-
-            // This must be done before the address space is copied.
-            unsafe {
-                let proc_fd = new_proc_fd.as_ref().map_or(usize::MAX, |p| p.as_raw_fd());
-                //let _ = syscall::write(1, alloc::format!("FDTBL{}PROC{}THR{}\n", *cur_filetable_fd, proc_fd, *new_thr_fd).as_bytes());
-                initial_rsp.write(cur_filetable_fd.as_raw_fd());
-                initial_rsp.add(1).write(proc_fd);
-                initial_rsp.add(2).write(new_thr_fd.as_raw_fd());
->>>>>>> c4941007
             }
         };
         #[cfg(any(
@@ -1016,15 +1003,8 @@
         let new_filetable_sel_fd = new_thr_fd.dup(b"current-filetable")?;
         new_filetable_sel_fd.write(&usize::to_ne_bytes(new_filetable_fd.as_raw_fd()))?;
     }
-<<<<<<< HEAD
-
-    let start_fd = FdGuard::new(syscall::dup(*new_thr_fd, b"start")?);
-    let _ = syscall::write(*start_fd, &[0])?;
-=======
     let start_fd = new_thr_fd.dup(b"start")?;
     start_fd.write(&[0])?;
-
->>>>>>> c4941007
     Ok(new_pid)
 }
 
@@ -1083,19 +1063,13 @@
     }
 }
 
-<<<<<<< HEAD
-pub unsafe fn make_init(proc_cap: usize) -> [&'static FdGuard; 2] {
+pub unsafe fn make_init(proc_cap: usize) -> (&'static FdGuardUpper, &'static FdGuardUpper) {
     let proc_fd = FdGuard::new(
         syscall::openat(proc_cap, "init", syscall::O_CLOEXEC, 0).expect("failed to create init"),
-    );
-=======
-pub unsafe fn make_init() -> (&'static FdGuardUpper, &'static FdGuardUpper) {
-    let proc_fd = FdGuard::new(
-        syscall::open("/scheme/proc/init", syscall::O_CLOEXEC).expect("failed to create init"),
     )
     .to_upper()
     .unwrap();
->>>>>>> c4941007
+
     syscall::sendfd(
         proc_fd.as_raw_fd(),
         RtTcb::current().thread_fd().dup(&[]).unwrap().take(),
