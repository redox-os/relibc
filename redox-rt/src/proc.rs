--- conflicted
+++ resolved
@@ -29,12 +29,9 @@
 };
 
 use syscall::{
-<<<<<<< HEAD
-    data::ProcSchemeAttrs,
-=======
     CallFlags, GrantDesc, GrantFlags, MAP_FIXED_NOREPLACE, MAP_SHARED, Map, PAGE_SIZE, PROT_EXEC,
     PROT_READ, PROT_WRITE, SetSighandlerData,
->>>>>>> 56386f1e
+    data::ProcSchemeAttrs,
     error::*,
     flag::{MapFlags, SEEK_SET},
 };
