[package]
name = "redox-rt"
authors = ["4lDO2 <4lDO2@protonmail.com>"]
version = "0.1.0"
edition = "2024"
license = "MIT"
description = "Libc-independent runtime for Redox"

# See more keys and their definitions at https://doc.rust-lang.org/cargo/reference/manifest.html

[dependencies]
bitflags = "2"
goblin = { version = "0.7", default-features = false, features = ["elf32", "elf64", "endian_fd"] }
plain = "0.2"
<<<<<<< HEAD
redox_syscall = "0.5.15"
ioslice = { version = "0.6", default-features = false }
=======
redox_syscall = "0.6.0"
redox-path = "0.3.0"
>>>>>>> bb3cadfc

generic-rt = { path = "../generic-rt" }

[features]
proc = []
default = ["proc"]<|MERGE_RESOLUTION|>--- conflicted
+++ resolved
@@ -12,13 +12,9 @@
 bitflags = "2"
 goblin = { version = "0.7", default-features = false, features = ["elf32", "elf64", "endian_fd"] }
 plain = "0.2"
-<<<<<<< HEAD
-redox_syscall = "0.5.15"
 ioslice = { version = "0.6", default-features = false }
-=======
 redox_syscall = "0.6.0"
 redox-path = "0.3.0"
->>>>>>> bb3cadfc
 
 generic-rt = { path = "../generic-rt" }
 
