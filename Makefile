--- conflicted
+++ resolved
@@ -85,13 +85,7 @@
 install-headers: headers libs
 	mkdir -pv "$(DESTDIR)/include"
 	cp -rv "include"/* "$(DESTDIR)/include"
-<<<<<<< HEAD
-	cp -rv "target/include"/* "$(DESTDIR)/include"
-=======
 	cp -rv "$(TARGET_HEADERS)"/* "$(DESTDIR)/include"
-	cp -v "openlibm/include"/*.h "$(DESTDIR)/include"
-	cp -v "openlibm/src"/*.h "$(DESTDIR)/include"
->>>>>>> a8f9f642
 
 libs: \
 	$(BUILD)/release/libc.a \
@@ -228,20 +222,4 @@
 	touch $@
 
 $(BUILD)/release/ld_so: $(BUILD)/release/ld_so.o $(BUILD)/release/crti.o $(BUILD)/release/libc.a $(BUILD)/release/crtn.o
-<<<<<<< HEAD
-	$(LD) --no-relax -T src/ld_so/ld_script/$(TARGET).ld --allow-multiple-definition --gc-sections --gc-keep-exported $^ -o $@
-=======
-	$(LD) --no-relax -T src/ld_so/ld_script/$(TARGET).ld --allow-multiple-definition --gc-sections --gc-keep-exported $^ -o $@
-
-# Other targets
-
-$(BUILD)/openlibm: openlibm
-	rm -rf $@ $@.partial
-	mkdir -p $(BUILD)
-	cp -r $< $@.partial
-	mv $@.partial $@
-	touch $@
-
-$(BUILD)/openlibm/libopenlibm.a: $(BUILD)/openlibm $(BUILD)/release/librelibc.a
-	$(MAKE) AR=$(AR) CC=$(CC) LD=$(LD) CPPFLAGS="-fno-stack-protector -I$(shell pwd)/include -I$(TARGET_HEADERS)" -C $< libopenlibm.a
->>>>>>> a8f9f642
+	$(LD) --no-relax -T src/ld_so/ld_script/$(TARGET).ld --allow-multiple-definition --gc-sections --gc-keep-exported $^ -o $@