--- conflicted
+++ resolved
@@ -234,20 +234,16 @@
 	touch $@
 
 $(BUILD)/release/ld_so: $(BUILD)/release/ld_so.o $(BUILD)/release/crti.o $(BUILD)/release/libc.a $(BUILD)/release/crtn.o
-<<<<<<< HEAD
-	$(LD) --no-relax -T src/ld_so/ld_script/$(TARGET).ld --allow-multiple-definition --gc-sections --gc-keep-exported $^ -o $@
-=======
 	$(LD) --no-relax -T ld_so/ld_script/$(TARGET).ld --allow-multiple-definition --gc-sections --gc-keep-exported $^ -o $@
 
 # Other targets
 
-$(BUILD)/openlibm: openlibm
-	rm -rf $@ $@.partial
-	mkdir -p $(BUILD)
-	cp -r $< $@.partial
-	mv $@.partial $@
-	touch $@
-
-$(BUILD)/openlibm/libopenlibm.a: $(BUILD)/openlibm $(BUILD)/release/librelibc.a
-	$(MAKE) AR=$(AR) CC=$(CC) LD=$(LD) CPPFLAGS="-fno-stack-protector -I$(shell pwd)/include -I$(TARGET_HEADERS)" -C $< libopenlibm.a
->>>>>>> 3da3ff11
+# $(BUILD)/openlibm: openlibm
+# 	rm -rf $@ $@.partial
+# 	mkdir -p $(BUILD)
+# 	cp -r $< $@.partial
+# 	mv $@.partial $@
+# 	touch $@
+
+# $(BUILD)/openlibm/libopenlibm.a: $(BUILD)/openlibm $(BUILD)/release/librelibc.a
+# 	$(MAKE) AR=$(AR) CC=$(CC) LD=$(LD) CPPFLAGS="-fno-stack-protector -I$(shell pwd)/include -I$(TARGET_HEADERS)" -C $< libopenlibm.a