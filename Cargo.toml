--- conflicted
+++ resolved
@@ -21,11 +21,8 @@
 mman = { path = "src/mman" }
 platform = { path = "src/platform" }
 resource = { path = "src/resource" }
-<<<<<<< HEAD
 semaphore = { path = "src/semaphore" }
-=======
 signal = { path = "src/signal" }
->>>>>>> 50eab436
 stat = { path = "src/stat" }
 stdio = { path = "src/stdio" }
 stdlib = { path = "src/stdlib" }
