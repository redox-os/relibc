--- conflicted
+++ resolved
@@ -62,21 +62,14 @@
 sc = "0.2.3"
 
 [target.'cfg(target_os = "redox")'.dependencies]
-<<<<<<< HEAD
-redox_syscall = { git = "https://gitlab.redox-os.org/Ibuki.O/syscall.git", branch = "filter-uidgid" }
-=======
 redox_syscall = "0.6.0"
->>>>>>> bb3cadfc
 redox-rt = { path = "redox-rt" }
 redox-path = "0.3"
 redox_event = { version = "0.4.2", default-features = false, features = [
     "redox_syscall",
 ] }
-<<<<<<< HEAD
 ioslice = { version = "0.6", default-features = false }
-=======
 redox-ioctl = { path = "redox-ioctl" }
->>>>>>> bb3cadfc
 
 [features]
 default = ["check_against_libc_crate"]
@@ -91,4 +84,4 @@
 
 [patch.crates-io]
 cc-11 = { git = "https://github.com/tea/cc-rs", branch = "riscv-abi-arch-fix", package = "cc" }
-redox_syscall = { git = "https://gitlab.redox-os.org/Ibuki.O/syscall.git", branch = "filter-uidgid" }+redox_syscall = { git = "https://gitlab.redox-os.org/Ibuki.O/syscall.git", branch = "namespace-improvement" }