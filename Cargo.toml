--- conflicted
+++ resolved
@@ -47,24 +47,13 @@
 pbkdf2 = { version = "0.12", features = ["sha2"] }
 sha2 = { version = "0.10", default-features = false }
 generic-rt = { path = "generic-rt" }
-<<<<<<< HEAD
-
-inner_libm = {package = "libm", version = "0.2.8"}
+chrono-tz = {version = "0.10", default-features = false}
+chrono = {version = "0.4", default-features = false, features = ["alloc"]}
+rust_libm = {package = "libm", version = "0.2.8"}
 num-complex = { version = "0.4.4", default-features = false, features = ["libm"] }
 raw-cpuid = "11"
-
-
-[dependencies.goblin]
-version = "0.7"
-default-features = false
-features = ["elf32", "elf64", "endian_fd"]
-=======
-chrono-tz = {version = "0.10", default-features = false}
-chrono = {version = "0.4", default-features = false, features = ["alloc"]}
-libm = "0.2"
 object = { version = "0.36.7", git = "https://gitlab.redox-os.org/andypython/object", default-features = false, features = ["elf", "read_core"] }
 spin = "0.9.8"
->>>>>>> 9c57e263
 
 [dependencies.dlmalloc]
 path = "dlmalloc-rs"
