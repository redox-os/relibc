--- conflicted
+++ resolved
@@ -1,6 +1,5 @@
 # Binaries that should generate the same output every time
 EXPECT_NAMES=\
-	futimens \
 	alloca \
 	args \
 	arpainet \
@@ -14,6 +13,7 @@
 	fcntl/create \
 	fcntl/fcntl \
 	fnmatch \
+	futimens \
 	libgen \
 	locale \
 	math \
@@ -102,16 +102,9 @@
 	wchar/wcsstr \
 	wchar/wcstod \
 	wchar/wcstok \
-<<<<<<< HEAD
 	wchar/wcstol
-=======
-	wchar/wcstol \
-	signal
 	# TODO: Fix these
-	# netdb/getaddrinfo \
-	# netdb/netdb \
-	# mkfifo \
->>>>>>> f53e9b5d
+	# mkfifo
 
 # Binaries that may generate varied output
 NAMES=\
