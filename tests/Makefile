# Binaries that should generate the same output every time
EXPECT_NAMES=\
	alloca \
	args \
	arpainet \
	assert \
	constructor \
	ctype \
	crypt/blowfish \
	crypt/md5 \
	crypt/pbkdf2 \
	crypt/scrypt \
	crypt/sha256 \
	crypt/sha512 \
	destructor \
	dirent/scandir \
	endian \
	errno \
	error \
	fcntl/create \
	fcntl/fcntl \
	fnmatch \
	futimens \
	libgen \
	locale \
	math \
	netdb/getaddrinfo \
	ptrace \
	regex \
	select \
	setjmp \
	sigaction \
	signal \
	stdio/all \
	stdio/buffer \
	stdio/dprintf \
	stdio/fgets \
	stdio/fputs \
	stdio/fread \
	stdio/freopen \
	stdio/fseek \
	stdio/fwrite \
	stdio/getc_unget \
  	stdio/getline \
	stdio/mutex \
	stdio/popen \
	stdio/printf \
	stdio/rename \
	stdio/scanf \
	stdio/setvbuf \
	stdio/sprintf \
	stdio/printf_space_pad \
	stdio/ungetc_ftell \
	stdio/ungetc_multiple \
	stdio/fscanf_offby1 \
	stdio/fscanf \
	stdio/printf_neg_pad \
	stdlib/a64l \
	stdlib/alloc \
	stdlib/atof \
	stdlib/atoi \
	stdlib/div \
	stdlib/env \
	stdlib/mkostemps \
	stdlib/ptsname \
	stdlib/qsort \
	stdlib/rand \
	stdlib/rand48 \
	stdlib/random \
	stdlib/strtod \
	stdlib/strtol \
	stdlib/strtoul \
	stdlib/system \
	string/mem \
	string/strcat \
	string/strchr \
	string/strcpy \
	string/strcspn \
	string/strlen \
	string/strncmp \
	string/strpbrk \
	string/strrchr \
	string/strspn \
	string/strstr \
	string/strtok \
	string/strtok_r \
	string/strsignal \
	strings \
	sys_mman \
	time/asctime \
	time/constants \
	time/gmtime \
	time/localtime \
	time/macros \
	time/mktime \
	time/strftime \
	time/time \
	time/tzset \
	tls \
	unistd/access \
	unistd/brk \
	unistd/constants \
	unistd/dup \
	unistd/exec \
	unistd/fchdir \
	unistd/fork \
	unistd/fsync \
	unistd/ftruncate \
	unistd/getopt \
	unistd/getopt_long \
	unistd/pipe \
	unistd/rmdir \
	unistd/sleep \
	unistd/swab \
	unistd/write \
	waitpid \
	wchar/fgetwc \
	wchar/fwide \
	wchar/mbrtowc \
	wchar/mbsrtowcs \
	wchar/printf-on-wchars \
	wchar/putwchar \
	wchar/wscanf \
	wchar/ungetwc \
	wchar/wprintf \
	wchar/wcrtomb \
	wchar/wcpcpy \
	wchar/wcpncpy \
	wchar/wcscspn \
	wchar/wcsdup \
	wchar/wcsrchr \
	wchar/wcsrtombs \
	wchar/wcsstr \
	wchar/wcstod \
	wchar/wcstok \
	wchar/wcstol \
	wchar/wcstoimax \
	wchar/wcstoumax \
	wchar/wcscasecmp \
	wchar/wcsncasecmp \
	wchar/wcsnlen \
	wchar/wcsnrtombs \
	wchar/wcswidth \
	wctype/towlower \
	wctype/towupper \
	mkfifo \
	mknod \
	mknodat \
	# TODO: Fix these
	# netdb/netdb \

BUILD?=.

DYNAMIC_ONLY_NAMES=\
	dlfcn

# Binaries that may generate varied output
NAMES=\
	$(EXPECT_NAMES) \
	dirent/main \
	pty/forkpty \
	pwd \
	sa_restart \
	sigchld \
	stdio/ctermid \
	stdio/tempnam \
	stdio/tmpnam \
	stdlib/bsearch \
	stdlib/mktemp \
	stdlib/realpath \
	sys_epoll/epoll \
	sys_resource/constants \
	sys_utsname/uname \
	time/gettimeofday \
	unistd/chdir \
	unistd/getcwd \
	unistd/gethostname \
	unistd/getid \
	unistd/getpagesize \
	unistd/isatty \
	unistd/link \
	unistd/pathconf \
	unistd/setid \
	unistd/stat \
	unistd/sysconf \
	pthread/main \
	pthread/cleanup \
	pthread/extjoin \
	pthread/once \
	pthread/customstack \
	pthread/barrier \
	pthread/rwlock_trylock \
	pthread/rwlock_randtest \
	pthread/mutex_recursive \
	pthread/timeout \
	grp/getgrouplist \
	grp/getgrgid_r \
	grp/getgrnam_r \
	grp/gr_iter \
#	resource/getrusage
#	time/times

<<<<<<< HEAD
MNAMES=\
	libm/test-float \
	libm/test-double

EXPECT_NAMES+=\
	$(MNAMES)
=======
# Tests run with `expect` (require a .c file and an .exp file
# that takes the produced binary as the first argument)
EXPECT_INPUT_NAMES=\
	unistd/getpass
>>>>>>> 3da3ff11

#TODO: dynamic tests currently broken
BINS=$(patsubst %,$(BUILD)/bins_static/%,$(NAMES))
MBINS=$(patsubst %,$(BUILD)/bins_static/%,$(MNAMES))
#BINS+=$(patsubst %,bins_dynamic/%,$(NAMES))
#BINS+=$(patsubst %,bins_dynamic/%,$(DYNAMIC_ONLY_NAMES))
EXPECT_BINS=$(patsubst %,$(BUILD)/bins_static/%,$(EXPECT_NAMES))
#EXPECT_BINS+=$(patsubst %,bins_dynamic/%,$(EXPECT_NAMES))
#EXPECT_BINS+=$(patsubst %,bins_dynamic/%,$(DYNAMIC_ONLY_NAMES))
EXPECT_INPUT_BINS=$(patsubst %,$(BUILD)/bins_expect_input/%,$(EXPECT_INPUT_NAMES))

CARGO_TEST?=cargo
TEST_RUNNER?=

.PHONY: all clean run math expected verify

all: $(BINS) $(MBINS)

clean:
	rm -rf bins_* gen *.out

<<<<<<< HEAD
math:| $(MBINS)
	for bin in $(MBINS); \
	do \
		echo "# $${bin} #"; \
		"$${bin}" test args || exit $$?; \
	done

run: | $(BINS)
=======
run: | $(BINS) $(EXPECT_INPUT_BINS)
>>>>>>> 3da3ff11
	for bin in $(BINS); \
	do \
		echo "# $${bin} #"; \
		${TEST_RUNNER} "$${bin}" test args || exit $$?; \
	done
	for exp in $(EXPECT_INPUT_BINS); \
	do \
		echo "# expect $$(readlink -e $${exp}.exp) $$(readlink -e $${exp}) #"; \
		expect "$$(readlink -e $${exp}.exp)" "$$(readlink -e $${exp})" test args || exit $$?; \
	done

expected: | $(EXPECT_BINS)
	rm -rf expected
	mkdir -p expected
	for bin in $(EXPECT_BINS); \
	do \
		echo "# $${bin} #"; \
		mkdir -p expected/`dirname $${bin}`; \
		"$${bin}" test args > "expected/$${bin}.stdout" 2> "expected/$${bin}.stderr" || exit $$?; \
	done

bins_verify/relibc-tests: src/main.rs
	$(CARGO_TEST) build --release --bin relibc-tests --out-dir bins_verify -Z unstable-options

verify: bins_verify/relibc-tests | $(EXPECT_BINS)
	$(TEST_RUNNER) $< $(EXPECT_BINS)

FLAGS=\
	-std=c11 \
	-fno-builtin \
	-fno-stack-protector \
	-Wall \
	-Wextra \
	-Werror \
	-pedantic \
	-g \
	-I .

STATIC_FLAGS=\
	-static

DYNAMIC_FLAGS=\
	-Wl,--enable-new-dtags \
	-Wl,-export-dynamic

../sysroot:
	$(MAKE) -C .. sysroot

NATIVE_RELIBC?=0
ifeq ($(NATIVE_RELIBC),0)
FLAGS+=\
	-nostdinc \
	-nostdlib \
	-isystem ../sysroot/include \
	../sysroot/lib/crt0.o \
	../sysroot/lib/crti.o \
	../sysroot/lib/crtn.o

SYSROOT_LIB=$(shell realpath ../sysroot/lib/)

STATIC_FLAGS+=\
	$(SYSROOT_LIB)/libc.a

M_FLAGS=\
	-Wl,-dynamic-linker=$(SYSROOT_LIB)/ld64.so.1 \
	-Wl,-rpath=$(SYSROOT_LIB):\$$ORIGIN \
	-lc \
	$(SYSROOT_LIB)/libm.a

DYNAMIC_FLAGS+=\
	-Wl,-dynamic-linker=$(SYSROOT_LIB)/ld64.so.1 \
	-Wl,-rpath=$(SYSROOT_LIB):\$$ORIGIN \
	-L $(SYSROOT_LIB) \
	-lc

DEPS=../sysroot
else
DYNAMIC_FLAGS+=\
	-Wl,-rpath=\$$ORIGIN
endif

$(BUILD)/bins_static/%: %.c $(DEPS)
	mkdir -p "$$(dirname "$@")"
	$(CC) "$<" -o "$@" $(FLAGS) $(STATIC_FLAGS)

<<<<<<< HEAD
$(BUILD)/bins_static/libm/%: %.c $(DEPS)
	mkdir -p "$$(dirname "$@")"
	$(CC) "$<" -o "$@" $(FLAGS) $(M_FLAGS)
=======
$(BUILD)/bins_expect_input/%: %.c %.exp $(DEPS)
	mkdir -p "$$(dirname "$@")"
	$(CC) "$<" -o "$@" $(FLAGS) $(STATIC_FLAGS)
	cp $(word 2, "$^") $(addsuffix .exp,"$@")
>>>>>>> 3da3ff11

$(BUILD)/bins_dynamic/%.so: %.c $(DEPS)
	mkdir -p "$$(dirname "$@")"
	$(CC) "$<" -o "$@" -shared -fpic $(FLAGS) $(DYNAMIC_FLAGS)

$(BUILD)/bins_dynamic/dlfcn: dlfcn.c $(BUILD)/bins_dynamic/sharedlib.so $(DEPS)
	mkdir -p "$$(dirname "$@")"
	$(CC) "$<" -o "$@" $(FLAGS) $(DYNAMIC_FLAGS)

$(BUILD)/bins_dynamic/%: %.c $(DEPS)
	mkdir -p "$$(dirname "$@")"
	$(CC) "$<" -o "$@" $(FLAGS) $(DYNAMIC_FLAGS)<|MERGE_RESOLUTION|>--- conflicted
+++ resolved
@@ -200,19 +200,17 @@
 #	resource/getrusage
 #	time/times
 
-<<<<<<< HEAD
 MNAMES=\
 	libm/test-float \
 	libm/test-double
 
 EXPECT_NAMES+=\
 	$(MNAMES)
-=======
+
 # Tests run with `expect` (require a .c file and an .exp file
 # that takes the produced binary as the first argument)
 EXPECT_INPUT_NAMES=\
 	unistd/getpass
->>>>>>> 3da3ff11
 
 #TODO: dynamic tests currently broken
 BINS=$(patsubst %,$(BUILD)/bins_static/%,$(NAMES))
@@ -234,7 +232,6 @@
 clean:
 	rm -rf bins_* gen *.out
 
-<<<<<<< HEAD
 math:| $(MBINS)
 	for bin in $(MBINS); \
 	do \
@@ -242,10 +239,7 @@
 		"$${bin}" test args || exit $$?; \
 	done
 
-run: | $(BINS)
-=======
 run: | $(BINS) $(EXPECT_INPUT_BINS)
->>>>>>> 3da3ff11
 	for bin in $(BINS); \
 	do \
 		echo "# $${bin} #"; \
@@ -331,16 +325,14 @@
 	mkdir -p "$$(dirname "$@")"
 	$(CC) "$<" -o "$@" $(FLAGS) $(STATIC_FLAGS)
 
-<<<<<<< HEAD
 $(BUILD)/bins_static/libm/%: %.c $(DEPS)
 	mkdir -p "$$(dirname "$@")"
 	$(CC) "$<" -o "$@" $(FLAGS) $(M_FLAGS)
-=======
+	
 $(BUILD)/bins_expect_input/%: %.c %.exp $(DEPS)
 	mkdir -p "$$(dirname "$@")"
 	$(CC) "$<" -o "$@" $(FLAGS) $(STATIC_FLAGS)
 	cp $(word 2, "$^") $(addsuffix .exp,"$@")
->>>>>>> 3da3ff11
 
 $(BUILD)/bins_dynamic/%.so: %.c $(DEPS)
 	mkdir -p "$$(dirname "$@")"
