BINS=\
	alloc \
	atof \
	atoi \
	brk \
	args \
	chdir \
	create \
	ctype \
	dup \
	error \
	fchdir \
	fcntl \
	fsync \
	ftruncate \
	getid \
	link \
	math \
	pipe \
<<<<<<< HEAD
	printf \
	sleep \
=======
	printf \ 
	rmdir \
	setid \
	unlink \
>>>>>>> 77c0a5b4
	stdlib/strtol \
	write

all: $(BINS)

clean:
	rm -f $(BINS) *.out

run: $(BINS)
	for bin in $(BINS); \
	do \
		echo "# $${bin} #"; \
		"./$${bin}" test args; \
	done

expected: $(BINS)
	rm -rf expected
	mkdir -p expected
	for bin in $(BINS); \
	do \
		echo "# $${bin} #"; \
		mkdir -p expected/`dirname $${bin}`; \
		"./$${bin}" test args > "expected/$${bin}.stdout" 2> "expected/$${bin}.stderr"; \
	done

verify: $(BINS)
	rm -rf gen
	mkdir -p gen
	for bin in $(BINS); \
	do \
		echo "# $${bin} #"; \
		mkdir -p gen/`dirname $${bin}`; \
		"./$${bin}" test args > "gen/$${bin}.stdout" 2> "gen/$${bin}.stderr"; \
		diff -u "gen/$${bin}.stdout" "expected/$${bin}.stdout"; \
		diff -u "gen/$${bin}.stderr" "expected/$${bin}.stderr"; \
	done

GCCHEAD=\
	-nostdinc \
	-nostdlib \
	-I ../include \
	-I ../target/include \
	-I ../openlibm/include \
	-I ../openlibm/src \
	../target/debug/libcrt0.a

GCCTAIL=\
	../target/debug/libc.a \
	../openlibm/libopenlibm.a

%: %.c
	gcc -fno-stack-protector -Wall $(GCCHEAD) "$<" $(GCCTAIL) -o "$@"<|MERGE_RESOLUTION|>--- conflicted
+++ resolved
@@ -17,16 +17,12 @@
 	link \
 	math \
 	pipe \
-<<<<<<< HEAD
-	printf \
-	sleep \
-=======
 	printf \ 
 	rmdir \
 	setid \
+	sleep \
+  stdlib/strtol \
 	unlink \
->>>>>>> 77c0a5b4
-	stdlib/strtol \
 	write
 
 all: $(BINS)
