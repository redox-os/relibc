<<<<<<< HEAD
[submodule "ralloc"]
	path = ralloc
	url = https://gitlab.redox-os.org/redox-os/ralloc.git
=======
[submodule "openlibm"]
	path = openlibm
	url = https://gitlab.redox-os.org/redox-os/openlibm.git
>>>>>>> faadbc3d
[submodule "posix-regex"]
	path = posix-regex
	url = https://gitlab.redox-os.org/redox-os/posix-regex.git
[submodule "compiler-builtins"]
	path = compiler-builtins
	url = https://gitlab.redox-os.org/redox-os/compiler-builtins.git
	branch = relibc_fix_dup_symbols
[submodule "src/dlmalloc-rs"]
	path = dlmalloc-rs
	url = https://gitlab.redox-os.org/redox-os/dlmalloc-rs.git<|MERGE_RESOLUTION|>--- conflicted
+++ resolved
@@ -1,12 +1,3 @@
-<<<<<<< HEAD
-[submodule "ralloc"]
-	path = ralloc
-	url = https://gitlab.redox-os.org/redox-os/ralloc.git
-=======
-[submodule "openlibm"]
-	path = openlibm
-	url = https://gitlab.redox-os.org/redox-os/openlibm.git
->>>>>>> faadbc3d
 [submodule "posix-regex"]
 	path = posix-regex
 	url = https://gitlab.redox-os.org/redox-os/posix-regex.git
