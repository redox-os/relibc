use core::{
    cell::LazyCell,
    slice, str,
    sync::atomic::{AtomicBool, Ordering},
};

use alloc::vec::Vec;
use ioslice::IoSlice;
use redox_rt::{
    protocol::{ProcKillTarget, SocketCall, WaitFlags},
    sys::{WaitpidTarget, posix_read, posix_write},
};
use syscall::{EMFILE, ENOSYS, Error, Result};

use crate::{
    header::{
        errno::EINVAL,
        signal::{SIG_BLOCK, SIG_SETMASK, SIG_UNBLOCK, sigaction},
        sys_stat::UTIME_NOW,
        sys_uio::iovec,
        time::timespec,
    },
    out::Out,
    platform::{PalSignal, types::*},
};

use super::Sys;

pub type RawResult = usize;

pub fn open(path: &str, oflag: c_int, mode: mode_t) -> Result<usize> {
    let usize_fd = super::path::open(
        path,
        ((oflag as usize) & 0xFFFF_0000) | ((mode as usize) & 0xFFFF),
    )?;

    c_int::try_from(usize_fd)
        .map_err(|_| {
            let _ = syscall::close(usize_fd);
            Error::new(EMFILE)
        })
        .map(|f| f as usize)
}

pub unsafe fn fstat(fd: usize, buf: *mut crate::header::sys_stat::stat) -> syscall::Result<()> {
    let mut redox_buf: syscall::Stat = Default::default();
    syscall::fstat(fd, &mut redox_buf)?;

    if let Some(buf) = buf.as_mut() {
        buf.st_dev = redox_buf.st_dev as dev_t;
        buf.st_ino = redox_buf.st_ino as ino_t;
        buf.st_nlink = redox_buf.st_nlink as nlink_t;
        buf.st_mode = redox_buf.st_mode as mode_t;
        buf.st_uid = redox_buf.st_uid as uid_t;
        buf.st_gid = redox_buf.st_gid as gid_t;
        // TODO st_rdev
        buf.st_rdev = 0;
        buf.st_size = redox_buf.st_size as off_t;
        buf.st_blksize = redox_buf.st_blksize as blksize_t;
        buf.st_blocks = redox_buf.st_blocks as blkcnt_t;
        buf.st_atim = timespec {
            tv_sec: redox_buf.st_atime as time_t,
            tv_nsec: redox_buf.st_atime_nsec as c_long,
        };
        buf.st_mtim = timespec {
            tv_sec: redox_buf.st_mtime as time_t,
            tv_nsec: redox_buf.st_mtime_nsec as c_long,
        };
        buf.st_ctim = timespec {
            tv_sec: redox_buf.st_ctime as time_t,
            tv_nsec: redox_buf.st_ctime_nsec as c_long,
        };
    }
    Ok(())
}
pub unsafe fn fstatvfs(
    fd: usize,
    buf: *mut crate::header::sys_statvfs::statvfs,
) -> syscall::Result<()> {
    let mut kbuf: syscall::StatVfs = Default::default();
    syscall::fstatvfs(fd, &mut kbuf)?;

    if !buf.is_null() {
        (*buf).f_bsize = kbuf.f_bsize as c_ulong;
        (*buf).f_frsize = kbuf.f_bsize as c_ulong;
        (*buf).f_blocks = kbuf.f_blocks as c_ulong;
        (*buf).f_bfree = kbuf.f_bfree as c_ulong;
        (*buf).f_bavail = kbuf.f_bavail as c_ulong;
        //TODO
        (*buf).f_files = 0;
        (*buf).f_ffree = 0;
        (*buf).f_favail = 0;
        (*buf).f_fsid = 0;
        (*buf).f_flag = 0;
        (*buf).f_namemax = 0;
    }
    Ok(())
}
pub unsafe fn futimens(fd: usize, times: *const timespec) -> syscall::Result<()> {
    let times = if times.is_null() {
        // null means set to current time using special UTIME_NOW value (tv_sec is ignored in that case)
        [
            syscall::TimeSpec {
                tv_sec: 0,
                tv_nsec: UTIME_NOW as c_int,
            },
            syscall::TimeSpec {
                tv_sec: 0,
                tv_nsec: UTIME_NOW as c_int,
            },
        ]
    } else {
        times
            .cast::<[timespec; 2]>()
            .read()
            .map(|ts| syscall::TimeSpec::from(&ts))
    };
    syscall::futimens(fd as usize, &times)?;
    Ok(())
}
pub fn clock_gettime(clock: usize, mut tp: Out<timespec>) -> syscall::Result<()> {
    let mut redox_tp = syscall::TimeSpec::default();
    syscall::clock_gettime(clock as usize, &mut redox_tp)?;
    tp.write(timespec {
        tv_sec: redox_tp.tv_sec as time_t,
        tv_nsec: redox_tp.tv_nsec as c_long,
    });
    Ok(())
}

#[unsafe(no_mangle)]
pub unsafe extern "C" fn redox_open_v1(
    path_base: *const u8,
    path_len: usize,
    flags: u32,
    mode: u16,
) -> RawResult {
    Error::mux(if USE_NEW_NS_BACKEND.load(Ordering::Relaxed) {
        open(
            str::from_utf8_unchecked(slice::from_raw_parts(path_base, path_len)),
            flags as c_int,
            mode as mode_t,
        )
    } else {
        syscall::write(
            1,
            b"Warning: using deprecated namespace backend for open_v1\n",
        );
        Err(Error::new(ENOSYS))
    })
}
#[unsafe(no_mangle)]
pub unsafe extern "C" fn redox_openat_v1(
    fd: usize,
    path_base: *const u8,
    path_len: usize,
    flags: u32,
    fcntl_flags: u32,
) -> RawResult {
    Error::mux(syscall::openat(
        fd,
        str::from_utf8_unchecked(slice::from_raw_parts(path_base, path_len)),
        flags as usize,
<<<<<<< HEAD
        fcntl_flags as usize,
=======
        0, //TODO: openat fcntl_flags
>>>>>>> c4941007
    ))
}
#[unsafe(no_mangle)]
pub unsafe extern "C" fn redox_dup_v1(fd: usize, buf: *const u8, len: usize) -> RawResult {
    Error::mux(syscall::dup(fd, core::slice::from_raw_parts(buf, len)))
}
#[unsafe(no_mangle)]
pub unsafe extern "C" fn redox_dup2_v1(
    old_fd: usize,
    new_fd: usize,
    buf: *const u8,
    len: usize,
) -> RawResult {
    Error::mux(syscall::dup2(
        old_fd,
        new_fd,
        core::slice::from_raw_parts(buf, len),
    ))
}
#[unsafe(no_mangle)]
pub unsafe extern "C" fn redox_read_v1(fd: usize, dst_base: *mut u8, dst_len: usize) -> RawResult {
    Error::mux(posix_read(fd, slice::from_raw_parts_mut(dst_base, dst_len)))
}
#[unsafe(no_mangle)]
pub unsafe extern "C" fn redox_write_v1(
    fd: usize,
    src_base: *const u8,
    src_len: usize,
) -> RawResult {
    Error::mux(posix_write(fd, slice::from_raw_parts(src_base, src_len)))
}
#[unsafe(no_mangle)]
pub unsafe extern "C" fn redox_fsync_v1(fd: usize) -> RawResult {
    Error::mux(syscall::fsync(fd))
}
#[unsafe(no_mangle)]
pub unsafe extern "C" fn redox_fdatasync_v1(fd: usize) -> RawResult {
    // TODO
    Error::mux(syscall::fsync(fd))
}
#[unsafe(no_mangle)]
pub unsafe extern "C" fn redox_fchmod_v1(fd: usize, new_mode: u16) -> RawResult {
    Error::mux(syscall::fchmod(fd, new_mode))
}
#[unsafe(no_mangle)]
pub unsafe extern "C" fn redox_fchown_v1(fd: usize, new_uid: u32, new_gid: u32) -> RawResult {
    Error::mux(syscall::fchown(fd, new_uid, new_gid))
}
#[unsafe(no_mangle)]
pub unsafe extern "C" fn redox_fpath_v1(fd: usize, dst_base: *mut u8, dst_len: usize) -> RawResult {
    Error::mux(syscall::fpath(
        fd,
        core::slice::from_raw_parts_mut(dst_base, dst_len),
    ))
}
#[unsafe(no_mangle)]
pub unsafe extern "C" fn redox_fstat_v1(
    fd: usize,
    stat: *mut crate::header::sys_stat::stat,
) -> RawResult {
    Error::mux(fstat(fd, stat).map(|()| 0))
}
#[unsafe(no_mangle)]
pub unsafe extern "C" fn redox_fstatvfs_v1(
    fd: usize,
    stat: *mut crate::header::sys_statvfs::statvfs,
) -> RawResult {
    Error::mux(fstatvfs(fd, stat).map(|()| 0))
}
#[unsafe(no_mangle)]
pub unsafe extern "C" fn redox_futimens_v1(fd: usize, times: *const timespec) -> RawResult {
    Error::mux(futimens(fd, times).map(|()| 0))
}
#[unsafe(no_mangle)]
pub unsafe extern "C" fn redox_close_v1(fd: usize) -> RawResult {
    Error::mux(syscall::close(fd))
}

#[unsafe(no_mangle)]
pub unsafe extern "C" fn redox_get_pid_v1() -> RawResult {
    redox_rt::sys::posix_getpid() as _
}

#[unsafe(no_mangle)]
pub unsafe extern "C" fn redox_get_euid_v1() -> RawResult {
    redox_rt::sys::posix_getresugid().euid as _
}
#[unsafe(no_mangle)]
pub unsafe extern "C" fn redox_get_ruid_v1() -> RawResult {
    redox_rt::sys::posix_getresugid().ruid as _
}
#[unsafe(no_mangle)]
pub unsafe extern "C" fn redox_get_egid_v1() -> RawResult {
    redox_rt::sys::posix_getresugid().egid as _
}
#[unsafe(no_mangle)]
pub unsafe extern "C" fn redox_get_rgid_v1() -> RawResult {
    redox_rt::sys::posix_getresugid().rgid as _
}
#[unsafe(no_mangle)]
pub unsafe extern "C" fn redox_get_ens_v0() -> RawResult {
    Error::mux(redox_rt::sys::getens())
}
#[unsafe(no_mangle)]
pub unsafe extern "C" fn redox_get_ns_v0() -> RawResult {
    Error::mux(redox_rt::sys::getns())
}
#[unsafe(no_mangle)]
pub unsafe extern "C" fn redox_get_proc_credentials_v1(
    cap_fd: usize,
    target_pid: usize,
    buf: &mut [u8],
) -> RawResult {
    Error::mux(redox_rt::sys::get_proc_credentials(cap_fd, target_pid, buf))
}

#[unsafe(no_mangle)]
pub unsafe extern "C" fn redox_setrens_v1(rns: usize, ens: usize) -> RawResult {
    let _ = if ens == 0 {
        let null_namespace: [IoSlice; 2] = [IoSlice::new(b"memory"), IoSlice::new(b"pipe")];
        match redox_rt::sys::mkns(&null_namespace) {
            Ok(new_ns_fd) => redox_rt::sys::setns(new_ns_fd),
            Err(e) => return Error::mux(Err(e)),
        }
    } else {
        redox_rt::sys::setns(ens)
    };
    0
}
#[unsafe(no_mangle)]
pub unsafe extern "C" fn redox_waitpid_v1(pid: usize, status: *mut i32, options: u32) -> RawResult {
    let mut sts = 0_usize;
    let res = Error::mux(redox_rt::sys::sys_waitpid(
        WaitpidTarget::from_posix_arg(pid as isize),
        &mut sts,
        WaitFlags::from_bits_truncate(options as usize),
    ));
    status.write(sts as i32);
    res
}

#[unsafe(no_mangle)]
pub unsafe extern "C" fn redox_kill_v1(pid: usize, signal: u32) -> RawResult {
    Error::mux(
        redox_rt::sys::posix_kill(ProcKillTarget::from_raw(pid), signal as usize).map(|()| 0),
    )
}

#[unsafe(no_mangle)]
pub unsafe extern "C" fn redox_sigaction_v1(
    signal: u32,
    new: *const sigaction,
    old: *mut sigaction,
) -> RawResult {
    Error::mux(
        Sys::sigaction(signal as c_int, new.as_ref(), old.as_mut())
            .map(|()| 0)
            .map_err(Into::into),
    )
}

#[unsafe(no_mangle)]
pub unsafe extern "C" fn redox_sigprocmask_v1(
    how: u32,
    new: *const u64,
    old: *mut u64,
) -> RawResult {
    Error::mux(
        Sys::sigprocmask(how as c_int, new.as_ref(), old.as_mut())
            .map(|()| 0)
            .map_err(Into::into),
    )
}
#[unsafe(no_mangle)]
pub unsafe extern "C" fn redox_mmap_v1(
    addr: *mut (),
    unaligned_len: usize,
    prot: u32,
    flags: u32,
    fd: usize,
    offset: u64,
) -> RawResult {
    Error::mux(syscall::fmap(
        fd,
        &syscall::Map {
            address: addr as usize,
            offset: offset as usize,
            size: unaligned_len,
            flags: syscall::MapFlags::from_bits_truncate(
                ((prot << 16) | (flags & 0xffff)) as usize,
            ),
        },
    ))
}
#[unsafe(no_mangle)]
pub unsafe extern "C" fn redox_munmap_v1(addr: *mut (), unaligned_len: usize) -> RawResult {
    Error::mux(syscall::funmap(addr as usize, unaligned_len))
}

#[unsafe(no_mangle)]
pub unsafe extern "C" fn redox_clock_gettime_v1(clock: usize, ts: *mut timespec) -> RawResult {
    Error::mux(clock_gettime(clock, Out::nonnull(ts)).map(|()| 0))
}

#[unsafe(no_mangle)]
pub unsafe extern "C" fn redox_strerror_v1(
    buf: *mut u8,
    buflen: *mut usize,
    error: u32,
) -> RawResult {
    let dst = core::slice::from_raw_parts_mut(buf, buflen.read());

    Error::mux((|| {
        // TODO: Merge syscall::error::STR_ERROR into crate::header::error::?

        let src = syscall::error::STR_ERROR
            .get(error as usize)
            .ok_or(Error::new(EINVAL))?;

        // This API ensures that the returned buffer is proper UTF-8. Thus, it returns both the
        // copied length and the actual length.

        buflen.write(src.len());

        let raw_len = core::cmp::min(dst.len(), src.len());
        let len = match core::str::from_utf8(&src.as_bytes()[..raw_len]) {
            Ok(_valid) => raw_len,
            Err(error) => error.valid_up_to(),
        };

        dst[..len].copy_from_slice(&src.as_bytes()[..len]);
        Ok(len)
    })())
}

#[unsafe(no_mangle)]
pub unsafe extern "C" fn redox_mkns_v1(
    names: *const iovec,
    num_names: usize,
    flags: u32,
) -> RawResult {
    Error::mux((|| {
        if flags != 0 {
            return Err(Error::new(EINVAL));
        }

        if USE_NEW_NS_BACKEND.load(Ordering::Relaxed) {
            let raw_iovecs = slice::from_raw_parts(names, num_names);
            let names_ioslice: Vec<IoSlice> = raw_iovecs
                .iter()
                .map(|iov| {
                    IoSlice::new(unsafe {
                        slice::from_raw_parts(iov.iov_base as *const u8, iov.iov_len)
                    })
                })
                .collect();
            redox_rt::sys::mkns(&names_ioslice)
        } else {
            // Kernel does the UTF-8 validation.
            syscall::mkns(core::slice::from_raw_parts(names.cast(), num_names))
        }
    })())
}

// ABI-UNSTABLE
#[unsafe(no_mangle)]
pub unsafe extern "C" fn redox_cur_procfd_v0() -> usize {
    redox_rt::current_proc_fd().as_raw_fd()
}

#[unsafe(no_mangle)]
pub unsafe extern "C" fn redox_cur_thrfd_v0() -> usize {
    redox_rt::RtTcb::current().thread_fd().as_raw_fd()
}

#[unsafe(no_mangle)]
pub unsafe extern "C" fn redox_sys_call_v0(
    fd: usize,
    payload: *mut u8,
    payload_len: usize,
    flags: usize,
    metadata: *const u64,
    metadata_len: usize,
) -> RawResult {
    Error::mux(redox_rt::sys::sys_call(
        fd,
        slice::from_raw_parts_mut(payload, payload_len),
        syscall::CallFlags::from_bits_retain(flags),
        slice::from_raw_parts(metadata, metadata_len),
    ))
}

#[unsafe(no_mangle)]
pub unsafe extern "C" fn redox_get_socket_token_v0(
    fd: usize,
    payload: *mut u8,
    payload_len: usize,
) -> RawResult {
    let metadata = [SocketCall::GetToken as u64];
    Error::mux(redox_rt::sys::sys_call(
        fd,
        slice::from_raw_parts_mut(payload, payload_len),
        syscall::CallFlags::empty(),
        &metadata,
    ))
}

#[unsafe(no_mangle)]
pub unsafe extern "C" fn redox_setns_v0(fd: usize) -> RawResult {
    if fd == usize::wrapping_neg(1) {
        USE_NEW_NS_BACKEND.store(true, Ordering::Relaxed);
        usize::MAX
    } else if fd == usize::wrapping_neg(2) {
        USE_NEW_NS_BACKEND.store(false, Ordering::Relaxed);
        usize::MAX
    } else {
        match redox_rt::sys::setns(fd) {
            Some(guard) => guard.take(),
            None => usize::MAX,
        }
    }
}
#[unsafe(no_mangle)]
pub unsafe extern "C" fn redox_set_namespace_fd_v0(fd: usize) -> RawResult {
    if fd == usize::wrapping_neg(1) {
        USE_NEW_NS_BACKEND.store(true, Ordering::Relaxed);
        usize::MAX
    } else if fd == usize::wrapping_neg(2) {
        USE_NEW_NS_BACKEND.store(false, Ordering::Relaxed);
        usize::MAX
    } else {
        match redox_rt::sys::setns(fd) {
            Some(guard) => guard.take(),
            None => usize::MAX,
        }
    }
}
static USE_NEW_NS_BACKEND: AtomicBool = AtomicBool::new(true);<|MERGE_RESOLUTION|>--- conflicted
+++ resolved
@@ -161,11 +161,7 @@
         fd,
         str::from_utf8_unchecked(slice::from_raw_parts(path_base, path_len)),
         flags as usize,
-<<<<<<< HEAD
         fcntl_flags as usize,
-=======
-        0, //TODO: openat fcntl_flags
->>>>>>> c4941007
     ))
 }
 #[unsafe(no_mangle)]
