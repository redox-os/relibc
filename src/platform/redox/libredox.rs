--- conflicted
+++ resolved
@@ -9,11 +9,7 @@
     protocol::{ProcKillTarget, SocketCall, WaitFlags},
     sys::{WaitpidTarget, posix_read, posix_write},
 };
-<<<<<<< HEAD
-use syscall::{Error, Result, EMFILE, ENOSYS};
-=======
-use syscall::{EMFILE, Error, Result};
->>>>>>> 56386f1e
+use syscall::{EMFILE, ENOSYS, Error, Result};
 
 use crate::{
     header::{
@@ -458,7 +454,7 @@
     ))
 }
 
-#[no_mangle]
+#[unsafe(no_mangle)]
 pub unsafe extern "C" fn redox_set_namespace_fd_v0(fd: usize) -> RawResult {
     if fd == usize::wrapping_neg(1) {
         USE_NEW_NS_BACKEND.store(true, Ordering::Relaxed);
@@ -470,7 +466,7 @@
         Error::mux(redox_rt::sys::set_namespace_fd(fd))
     }
 }
-#[no_mangle]
+#[unsafe(no_mangle)]
 pub unsafe extern "C" fn redox_register_scheme_v0(
     name_base: *const u8,
     name_len: usize,
