--- conflicted
+++ resolved
@@ -14,12 +14,8 @@
         sys_uio::iovec,
         time::timespec,
     },
-<<<<<<< HEAD
-    platform::{pal::Pal, types::*, PalSignal},
-=======
     out::Out,
     platform::{types::*, PalSignal},
->>>>>>> d39fe6c9
 };
 
 use super::Sys;
@@ -266,10 +262,6 @@
 pub unsafe extern "C" fn redox_get_ens_v0() -> RawResult {
     Error::mux(redox_rt::sys::getens())
 }
-<<<<<<< HEAD
-
-=======
->>>>>>> d39fe6c9
 #[no_mangle]
 pub unsafe extern "C" fn redox_get_proc_credentials_v1(
     cap_fd: usize,
