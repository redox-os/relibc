//! fcntl implementation for Redox, following http://pubs.opengroup.org/onlinepubs/7908799/xsh/fcntl.h.html

#![no_std]

extern crate platform;

use platform::types::*;

pub use sys::*;

#[cfg(target_os = "linux")]
<<<<<<< HEAD
pub const O_RDONLY: c_int = 0x0000;
#[cfg(target_os = "linux")]
pub const O_WRONLY: c_int = 0x0001;
#[cfg(target_os = "linux")]
pub const O_RDWR: c_int = 0x0002;
#[cfg(target_os = "linux")]
pub const O_CREAT: c_int = 0x0040;
#[cfg(target_os = "linux")]
pub const O_TRUNC: c_int = 0x0200;
#[cfg(target_os = "linux")]
pub const O_ACCMODE: c_int = O_RDONLY | O_WRONLY | O_RDWR;
#[cfg(target_os = "linux")]
pub const O_APPEND: c_int = 0o2000;
#[cfg(target_os = "linux")]
pub const O_CLOEXEC: c_int = 0o2_000_000;
#[cfg(target_os = "linux")]
pub const O_EXCL: c_int = 0o200;
=======
#[path = "linux.rs"]
pub mod sys;
>>>>>>> a1baf1c9

#[cfg(target_os = "redox")]
#[path = "redox.rs"]
pub mod sys;

pub const F_DUPFD: c_int = 0;
pub const F_GETFD: c_int = 1;
pub const F_SETFD: c_int = 2;
pub const F_GETFL: c_int = 3;
pub const F_SETFL: c_int = 4;
pub const F_GETLK: c_int = 5;
pub const F_SETLK: c_int = 6;
pub const F_SETLKW: c_int = 7;

pub const FD_CLOEXEC: c_int = 0x0100_0000;

pub const F_RDLCK: c_int = 0;
pub const F_WRLCK: c_int = 1;
pub const F_UNLCK: c_int = 2;

#[no_mangle]
pub extern "C" fn creat(path: *const c_char, mode: mode_t) -> c_int {
    sys_open(path, O_WRONLY | O_CREAT | O_TRUNC, mode)
}

#[no_mangle]
pub extern "C" fn sys_fcntl(fildes: c_int, cmd: c_int, arg: c_int) -> c_int {
    platform::fcntl(fildes, cmd, arg)
}

#[no_mangle]
pub extern "C" fn sys_open(path: *const c_char, oflag: c_int, mode: mode_t) -> c_int {
    platform::open(path, oflag, mode)
}

/*
#[no_mangle]
pub extern "C" fn func(args) -> c_int {
    unimplemented!();
}
*/<|MERGE_RESOLUTION|>--- conflicted
+++ resolved
@@ -9,28 +9,8 @@
 pub use sys::*;
 
 #[cfg(target_os = "linux")]
-<<<<<<< HEAD
-pub const O_RDONLY: c_int = 0x0000;
-#[cfg(target_os = "linux")]
-pub const O_WRONLY: c_int = 0x0001;
-#[cfg(target_os = "linux")]
-pub const O_RDWR: c_int = 0x0002;
-#[cfg(target_os = "linux")]
-pub const O_CREAT: c_int = 0x0040;
-#[cfg(target_os = "linux")]
-pub const O_TRUNC: c_int = 0x0200;
-#[cfg(target_os = "linux")]
-pub const O_ACCMODE: c_int = O_RDONLY | O_WRONLY | O_RDWR;
-#[cfg(target_os = "linux")]
-pub const O_APPEND: c_int = 0o2000;
-#[cfg(target_os = "linux")]
-pub const O_CLOEXEC: c_int = 0o2_000_000;
-#[cfg(target_os = "linux")]
-pub const O_EXCL: c_int = 0o200;
-=======
 #[path = "linux.rs"]
 pub mod sys;
->>>>>>> a1baf1c9
 
 #[cfg(target_os = "redox")]
 #[path = "redox.rs"]
