// Start code adapted from https://gitlab.redox-os.org/redox-os/relibc/blob/master/src/start.rs

#![deny(unsafe_op_in_unsafe_fn)]

use alloc::{
    borrow::ToOwned,
    boxed::Box,
    collections::BTreeMap,
    string::{String, ToString},
    vec::Vec,
};

use crate::{
    ALLOCATOR,
    c_str::CStr,
    header::{
        sys_auxv::{AT_ENTRY, AT_PHDR},
        unistd,
    },
    platform::{get_auxv, get_auxvs, types::c_char},
    start::Stack,
    sync::mutex::Mutex,
};

use super::{
    PATH_SEP,
    access::accessible,
    debug::_r_debug,
    linker::{Config, Linker},
    tcb::Tcb,
};

use generic_rt::ExpectTlsFree;

#[cfg(target_pointer_width = "32")]
pub const SIZEOF_EHDR: usize = 52;

#[cfg(target_pointer_width = "64")]
pub const SIZEOF_EHDR: usize = 64;

unsafe fn get_argv(mut ptr: *const usize) -> (Vec<String>, *const usize) {
    //traverse the stack and collect argument vector
    let mut argv = Vec::new();
    while unsafe { *ptr != 0 } {
        let arg = unsafe { *ptr };
        match unsafe { CStr::from_ptr(arg as *const c_char).to_str() } {
            Ok(arg_str) => argv.push(arg_str.to_owned()),
            _ => {
                eprintln!("ld.so: failed to parse argv[{}]", argv.len());
                unistd::_exit(1);
            }
        }
        ptr = unsafe { ptr.add(1) };
    }

    (argv, ptr)
}

unsafe fn get_env(mut ptr: *const usize) -> (BTreeMap<String, String>, *const usize) {
    //traverse the stack and collect argument environment variables
    let mut envs = BTreeMap::new();
    while unsafe { *ptr != 0 } {
        let env = unsafe { *ptr };
        if let Ok(arg_str) = unsafe { CStr::from_ptr(env as *const c_char).to_str() } {
            let mut parts = arg_str.splitn(2, '=');
            if let Some(key) = parts.next() {
                if let Some(value) = parts.next() {
                    envs.insert(key.to_owned(), value.to_owned());
                }
            }
        }
        ptr = unsafe { ptr.add(1) };
    }

    (envs, ptr)
}

#[allow(unsafe_op_in_unsafe_fn)]
unsafe fn adjust_stack(sp: &'static mut Stack) {
    let mut argv = sp.argv() as *mut usize;

    // Move arguments
    loop {
        let next_argv = argv.add(1);
        let arg = *next_argv;
        *argv = arg;
        argv = next_argv;
        if arg == 0 {
            break;
        }
    }

    // Move environment
    loop {
        let next_argv = argv.add(1);
        let arg = *next_argv;
        *argv = arg;
        argv = next_argv;
        if arg == 0 {
            break;
        }
    }

    // Move auxiliary vectors
    loop {
        let next_argv = argv.add(1);
        let kind = *next_argv;
        *argv = kind;
        argv = next_argv;
        let next_argv = argv.add(1);
        let value = *next_argv;
        *argv = value;
        argv = next_argv;
        if kind == 0 {
            break;
        }
    }
    sp.argc -= 1;
}

fn resolve_path_name(
    name_or_path: &str,
    envs: &BTreeMap<String, String>,
) -> Option<(String, String)> {
    if accessible(name_or_path, unistd::F_OK).is_ok() {
        return Some((
            name_or_path.to_string(),
            name_or_path
                .split("/")
                .collect::<Vec<&str>>()
                .last()
                .unwrap()
                .to_string(),
        ));
    }
    if name_or_path.split("/").collect::<Vec<&str>>().len() != 1 {
        return None;
    }

    let env_path = envs.get("PATH")?;
    for part in env_path.split(PATH_SEP) {
        let path = if part.is_empty() {
            format!("./{}", name_or_path)
        } else {
            format!("{}/{}", part, name_or_path)
        };
        if accessible(&path, unistd::F_OK).is_ok() {
            return Some((path.to_string(), name_or_path.to_string()));
        }
    }
    None
}

#[unsafe(no_mangle)]
pub unsafe extern "C" fn relibc_ld_so_start(sp: &'static mut Stack, ld_entry: usize) -> usize {
    // Setup TCB for ourselves.
    unsafe {
        #[cfg(target_os = "redox")]
        let thr_fd =
            crate::platform::get_auxv_raw(sp.auxv().cast(), redox_rt::auxv_defs::AT_REDOX_THR_FD)
                .expect_notls("no thread fd present");

        let tcb = Tcb::new(0).expect_notls("ld.so: failed to allocate bootstrap TCB");
        tcb.activate(
            #[cfg(target_os = "redox")]
            redox_rt::proc::FdGuard::new(thr_fd)
                .to_upper()
                .expect_notls("failed to move thread fd to upper table"),
        );
        #[cfg(target_os = "redox")]
        {
            let proc_fd = crate::platform::get_auxv_raw(
                sp.auxv().cast(),
                redox_rt::auxv_defs::AT_REDOX_PROC_FD,
            )
            .expect_notls("no proc fd present");
            let ns_fd = crate::platform::get_auxv_raw(
                sp.auxv().cast(),
                redox_rt::auxv_defs::AT_REDOX_NS_FD,
            )
            .unwrap_or(usize::MAX);

            redox_rt::initialize(
<<<<<<< HEAD
                redox_rt::proc::FdGuard::new(proc_fd),
                if ns_fd == usize::MAX {
                    None
                } else {
                    Some(redox_rt::proc::FdGuard::new(ns_fd))
                },
=======
                redox_rt::proc::FdGuard::new(proc_fd)
                    .to_upper()
                    .expect_notls("failed to move proc fd to upper table"),
>>>>>>> c4941007
            );
            redox_rt::signal::setup_sighandler(&tcb.os_specific, true);
        }
    }

    // We get the arguments, the environment, and the auxilary vector
    let (argv, envs, auxv) = unsafe {
        let argv_start = sp.argv() as *mut usize;
        let (argv, argv_end) = get_argv(argv_start);
        let (envs, envs_end) = get_env(argv_end.add(1));
        let auxv = get_auxvs(envs_end.add(1));
        (argv, envs, auxv)
    };

    unsafe {
        crate::platform::OUR_ENVIRON.unsafe_set(
            envs.iter()
                .map(|(k, v)| {
                    let mut var = Vec::with_capacity(k.len() + v.len() + 2);
                    var.extend(k.as_bytes());
                    var.push(b'=');
                    var.extend(v.as_bytes());
                    var.push(b'\0');
                    let mut var = var.into_boxed_slice();
                    let ptr = var.as_mut_ptr();
                    core::mem::forget(var);
                    ptr.cast()
                })
                .chain(core::iter::once(core::ptr::null_mut()))
                .collect::<Vec<_>>(),
        );

        crate::platform::environ = crate::platform::OUR_ENVIRON.unsafe_mut().as_mut_ptr();
    }

    let is_manual = if let Some(img_entry) = get_auxv(&auxv, AT_ENTRY) {
        img_entry == ld_entry
    } else {
        true
    };

    // we might need global lock for this kind of stuff
    _r_debug.lock().r_ldbase = ld_entry;

    // TODO: Fix memory leak, although minimal.
    unsafe {
        crate::platform::init(auxv.clone());
    }

    let name_or_path = if is_manual {
        // ld.so is run directly by user and not via execve() or similar systemcall
        println!("argv: {:#?}", argv);
        println!("envs: {:#?}", envs);
        println!("auxv: {:#x?}", auxv);

        if sp.argc < 2 {
            eprintln!("ld.so [executable] [arguments...]");
            unistd::_exit(1);
        }
        unsafe { adjust_stack(sp) };
        argv[1].to_string()
    } else {
        argv[0].to_string()
    };

    let (path, _name) = match resolve_path_name(&name_or_path, &envs) {
        Some((p, n)) => (p, n),
        None => {
            eprintln!("ld.so: failed to locate '{}'", name_or_path);
            unistd::_exit(1);
        }
    };

    // if we are not running in manual mode, then the main
    // program is already loaded by the kernel and we want
    // to use it. on redox, we treat it the same.
    let base_addr = {
        let mut base = None;
        if !is_manual && cfg!(not(target_os = "redox")) {
            let phdr = get_auxv(&auxv, AT_PHDR).unwrap();
            if phdr != 0 {
                base = Some(phdr - SIZEOF_EHDR);
            }
        }
        base
    };
    let mut linker = Linker::new(Config::from_env(&envs));
    let entry = match linker.load_program(&path, base_addr) {
        Ok(entry) => entry,
        Err(err) => {
            eprintln!("ld.so: failed to link '{}': {:?}", path, err);
            eprintln!("ld.so: enable debug output with `LD_DEBUG=all` for more information");
            unistd::_exit(1);
        }
    };
    if let Some(tcb) = unsafe { Tcb::current() } {
        tcb.linker_ptr = Box::into_raw(Box::new(Mutex::new(linker)));
        tcb.mspace = ALLOCATOR.get();
    }
    if is_manual {
        eprintln!("ld.so: entry '{}': {:#x}", path, entry);
    }
    entry
}<|MERGE_RESOLUTION|>--- conflicted
+++ resolved
@@ -181,18 +181,9 @@
             .unwrap_or(usize::MAX);
 
             redox_rt::initialize(
-<<<<<<< HEAD
-                redox_rt::proc::FdGuard::new(proc_fd),
-                if ns_fd == usize::MAX {
-                    None
-                } else {
-                    Some(redox_rt::proc::FdGuard::new(ns_fd))
-                },
-=======
                 redox_rt::proc::FdGuard::new(proc_fd)
                     .to_upper()
                     .expect_notls("failed to move proc fd to upper table"),
->>>>>>> c4941007
             );
             redox_rt::signal::setup_sighandler(&tcb.os_specific, true);
         }
