--- conflicted
+++ resolved
@@ -12,12 +12,7 @@
 fcntl = { path = "../fcntl" }
 lazy_static = { version = "*", features = ["nightly", "spin_no_std"] }
 platform = { path = "../platform" }
-ralloc = { path = "../../ralloc" }
+ralloc = { path = "../../ralloc", default-features = false }
 string = { path = "../string" }
-<<<<<<< HEAD
 stdlib = { path = "../stdlib" }
-va_list = { path = "../../va_list", features = ["no_std"] }
-=======
-ralloc = { path = "../../ralloc", default-features = false }
-errno = { path = "../errno"}
->>>>>>> 30ec8aa2
+va_list = { path = "../../va_list", features = ["no_std"] }