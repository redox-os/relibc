//! stdio implementation for Redox, following http://pubs.opengroup.org/onlinepubs/7908799/xsh/stdio.h.html

#![no_std]
// For Vec
#![feature(alloc)]
<<<<<<< HEAD
#![feature(const_fn)]
=======
// For stdin, stdout and stderr
#![allow(non_upper_case_globals)]
#![deny(warnings)]
>>>>>>> 43a3c567

#[macro_use]
extern crate alloc;
extern crate errno;
extern crate fcntl;
#[macro_use]
extern crate lazy_static;
extern crate platform;
extern crate stdlib;
extern crate string;
extern crate va_list as vl;

use core::str;
use core::ptr;
use core::fmt::{self, Error, Result};
use core::fmt::Write as WriteFmt;
use core::sync::atomic::{AtomicBool, Ordering};

use errno::STR_ERROR;
use platform::types::*;
use platform::{c_str, errno, Read, Write};
<<<<<<< HEAD
=======
use errno::STR_ERROR;
>>>>>>> 43a3c567
use alloc::vec::Vec;
use vl::VaList as va_list;

mod scanf;
mod printf;

mod default;
pub use default::*;

mod constants;
pub use constants::*;

mod helpers;

mod internal;

///
/// This struct gets exposed to the C API.
///
pub struct FILE {
    flags:    i32,
    read:     Option<(usize, usize)>,
    write:    Option<(usize, usize, usize)>,
    fd:       c_int,
    buf:      Vec<u8>,
    buf_char: i8,
    lock:     AtomicBool,
    unget:    usize,
}

impl FILE {
    pub fn can_read(&mut self) -> bool {
        /*
        if self.flags & constants::F_BADJ > 0 {
            // Static and needs unget region
            self.buf = unsafe { self.buf.add(self.unget) };
            self.flags &= !constants::F_BADJ;
        }
        */

        if let Some(_) = self.write {
            self.write(&[]);
        }
        self.write = None;
        if self.flags & constants::F_NORD > 0 {
            self.flags |= constants::F_ERR;
            return false;
        }
        self.read = Some((self.buf.len() - 1, self.buf.len() - 1));
        if self.flags & constants::F_EOF > 0 {
            false
        } else {
            true
        }
    }
    pub fn can_write(&mut self) -> bool {
        /*
        if self.flags & constants::F_BADJ > 0 {
            // Static and needs unget region
            self.buf = unsafe { self.buf.add(self.unget) };
            self.flags &= !constants::F_BADJ;
        }
        */

        if self.flags & constants::F_NOWR > 0 {
            self.flags &= constants::F_ERR;
            return false;
        }
        // Buffer repositioning
        self.read = None;
        self.write = Some((self.unget, self.unget, self.buf.len() - 1));
        return true;
    }
    pub fn write(&mut self, to_write: &[u8]) -> usize {
        if let Some((wbase, wpos, _)) = self.write {
            let len = wpos - wbase;
            let mut advance = 0;
            let mut f_buf = &self.buf[wbase..wpos];
            let mut f_filled = false;
            let mut rem = f_buf.len() + to_write.len();
            loop {
                let mut count = if f_filled {
                    platform::write(self.fd, &f_buf[advance..])
                } else {
                    platform::write(self.fd, &f_buf[advance..]) + platform::write(self.fd, to_write)
                };
                if count == rem as isize {
                    self.write = Some((self.unget, self.unget, self.buf.len() - 1));
                    return to_write.len();
                }
                if count < 0 {
                    self.write = None;
                    self.flags |= constants::F_ERR;
                    return 0;
                }
                rem -= count as usize;
                if count as usize > len {
                    count -= len as isize;
                    f_buf = to_write;
                    f_filled = true;
                    advance = 0;
                }
                advance += count as usize;
            }
        }
        // self.can_write() should always be called before self.write()
        // and should automatically fill self.write if it returns true.
        // Thus, we should never reach this
        //            -- Tommoa (20/6/2018)
        unreachable!()
    }
    pub fn read(&mut self, buf: &mut [u8]) -> usize {
        let adj = !(self.buf.len() == 0) as usize;
        let mut file_buf = &mut self.buf[self.unget..];
        let count = if buf.len() <= 1 + adj {
            platform::read(self.fd, &mut file_buf)
        } else {
            platform::read(self.fd, buf) + platform::read(self.fd, &mut file_buf)
        };
        if count <= 0 {
            self.flags |= if count == 0 {
                constants::F_EOF
            } else {
                constants::F_ERR
            };
            return 0;
        }
        if count as usize <= buf.len() - adj {
            return count as usize;
        }
        // Adjust pointers
        self.read = Some((self.unget + 1, self.unget + (count as usize)));
        buf[buf.len() - 1] = file_buf[0];
        buf.len()
    }
    pub fn seek(&self, off: off_t, whence: c_int) -> off_t {
        platform::lseek(self.fd, off, whence)
    }
}
impl fmt::Write for FILE {
    fn write_str(&mut self, s: &str) -> Result {
        let s = s.as_bytes();
        if self.write(s) != s.len() {
            Err(Error)
        } else {
            Ok(())
        }
    }
}
impl Write for FILE {
    fn write_u8(&mut self, byte: u8) -> Result {
        if self.write(&[byte]) != 1 {
            Err(Error)
        } else {
            Ok(())
        }
    }
}
impl Read for FILE {
    fn read_u8(&mut self, byte: &mut u8) -> bool {
        let mut buf = [*byte];
        let n = self.read(&mut buf);
        *byte = buf[0];
        n > 0
    }
}

/// Clears EOF and ERR indicators on a stream
#[no_mangle]
pub extern "C" fn clearerr(stream: &mut FILE) {
    stream.flags &= !(F_EOF | F_ERR);
}

#[no_mangle]
pub extern "C" fn ctermid(_s: *mut c_char) -> *mut c_char {
    unimplemented!();
}

#[no_mangle]
pub extern "C" fn cuserid(_s: *mut c_char) -> *mut c_char {
    unimplemented!();
}

/// Close a file
/// This function does not guarentee that the file buffer will be flushed or that the file
/// descriptor will be closed, so if it is important that the file be written to, use `fflush()`
/// prior to using this function.
#[no_mangle]
pub extern "C" fn fclose(stream: &mut FILE) -> c_int {
    use stdlib::free;
    flockfile(stream);
    let r = helpers::fflush_unlocked(stream) | platform::close(stream.fd);
    if stream.flags & constants::F_PERM == 0 {
        // Not one of stdin, stdout or stderr
        unsafe {
            free(stream as *mut _ as *mut _);
        }
    } else {
        funlockfile(stream);
    }
    r
}

/// Open a file from a file descriptor
#[no_mangle]
pub extern "C" fn fdopen(fildes: c_int, mode: *const c_char) -> *mut FILE {
    use core::ptr;
    if let Some(f) = unsafe { helpers::_fdopen(fildes, mode) } {
        f
    } else {
        ptr::null_mut()
    }
}

/// Check for EOF
#[no_mangle]
pub extern "C" fn feof(stream: &mut FILE) -> c_int {
    flockfile(stream);
    let ret = stream.flags & F_EOF;
    funlockfile(stream);
    ret
}

/// Check for ERR
#[no_mangle]
pub extern "C" fn ferror(stream: &mut FILE) -> c_int {
    flockfile(stream);
    let ret = stream.flags & F_ERR;
    funlockfile(stream);
    ret
}

/// Flush output to stream, or sync read position
/// Ensure the file is unlocked before calling this function, as it will attempt to lock the file
/// itself.
#[no_mangle]
pub unsafe extern "C" fn fflush(stream: &mut FILE) -> c_int {
    flockfile(stream);

    let ret = helpers::fflush_unlocked(stream);

    funlockfile(stream);
    ret
}

/// Get a single char from a stream
#[no_mangle]
pub extern "C" fn fgetc(stream: &mut FILE) -> c_int {
    flockfile(stream);
    let c = getc_unlocked(stream);
    funlockfile(stream);
    c
}

/// Get the position of the stream and store it in pos
#[no_mangle]
pub extern "C" fn fgetpos(stream: &mut FILE, pos: Option<&mut fpos_t>) -> c_int {
    let off = internal::ftello(stream);
    if off < 0 {
        return -1;
    }
    if let Some(pos) = pos {
        *pos = off;
        0
    } else {
        -1
    }
}

/// Get a string from the stream
#[no_mangle]
pub extern "C" fn fgets(s: *mut c_char, n: c_int, stream: &mut FILE) -> *mut c_char {
    use platform::c_str_n_mut;

    flockfile(stream);
    let st = unsafe { c_str_n_mut(s, n as usize) };

    // We can only fit one or less chars in
    if n <= 1 {
        funlockfile(stream);
        if n == 0 {
            return ptr::null_mut();
        }
        unsafe {
            (*s) = b'\0' as i8;
        }
        return s;
    }
    // Scope this so we can reuse stream mutably
    {
        // We can't read from this stream
        if !stream.can_read() {
            return ptr::null_mut();
        }
    }

    if let Some((rpos, rend)) = stream.read {
        let mut diff = 0;
        for (_, mut c) in stream.buf[rpos..rend]
            .iter()
            .enumerate()
            .take_while(|&(i, c)| *c != b'\n' && i < n as usize)
        {
            st[diff] = *c;
            diff += 1;
        }
        stream.read = Some((rpos + diff, rend));
    } else {
        return ptr::null_mut();
    }

    funlockfile(stream);
    s
}

/// Get the underlying file descriptor
#[no_mangle]
pub extern "C" fn fileno(stream: &mut FILE) -> c_int {
    flockfile(stream);
    funlockfile(stream);
    stream.fd
}

/// Lock the file
/// Do not call any functions other than those with the `_unlocked` postfix while the file is
/// locked
#[no_mangle]
pub extern "C" fn flockfile(file: &mut FILE) {
    while ftrylockfile(file) != 0 {}
}

/// Open the file in mode `mode`
#[no_mangle]
pub extern "C" fn fopen(filename: *const c_char, mode: *const c_char) -> *mut FILE {
    use core::ptr;
    let initial_mode = unsafe { *mode };
    if initial_mode != b'r' as i8 && initial_mode != b'w' as i8 && initial_mode != b'a' as i8 {
        unsafe { platform::errno = errno::EINVAL };
        return ptr::null_mut();
    }

    let flags = unsafe { helpers::parse_mode_flags(mode) };

    let fd = fcntl::sys_open(filename, flags, 0o666);
    if fd < 0 {
        return ptr::null_mut();
    }

    if flags & fcntl::O_CLOEXEC > 0 {
        fcntl::sys_fcntl(fd, fcntl::F_SETFD, fcntl::FD_CLOEXEC);
    }

    if let Some(f) = unsafe { helpers::_fdopen(fd, mode) } {
        f
    } else {
        platform::close(fd);
        ptr::null_mut()
    }
}

/// Insert a character into the stream
#[no_mangle]
pub extern "C" fn fputc(c: c_int, stream: &mut FILE) -> c_int {
    flockfile(stream);
    let c = putc_unlocked(c, stream);
    funlockfile(stream);
    c
}

/// Insert a string into a stream
#[no_mangle]
pub extern "C" fn fputs(s: *const c_char, stream: &mut FILE) -> c_int {
    extern "C" {
        fn strlen(s: *const c_char) -> size_t;
    }
    let len = unsafe { strlen(s) };
    (fwrite(s as *const c_void, 1, len, stream) == len) as c_int - 1
}

/// Read `nitems` of size `size` into `ptr` from `stream`
#[no_mangle]
pub extern "C" fn fread(ptr: *mut c_void, size: usize, nitems: usize, stream: &mut FILE) -> usize {
    use core::ptr::copy_nonoverlapping;
    use core::slice;
    let mut dest = ptr as *mut u8;
    let len = size * nitems;
    let mut l = len as isize;

    flockfile(stream);

    if !stream.can_read() {
        return 0;
    }

    if let Some((rpos, rend)) = stream.read {
        if rend > rpos {
            // We have some buffered data that can be read
            let diff = rend - rpos;
            let k = if diff < l as usize { diff } else { l as usize };
            unsafe {
                // Copy data
                copy_nonoverlapping(&stream.buf[rpos..] as *const _ as *const u8, dest, k);
                // Reposition pointers
                dest = dest.add(k);
            }
            stream.read = Some((rpos + k, rend));
            l -= k as isize;
        }

        while l > 0 {
            let k = if !stream.can_read() {
                0
            } else {
                stream.read(unsafe { slice::from_raw_parts_mut(dest, l as usize) })
            };

            if k == 0 {
                funlockfile(stream);
                return (len - l as usize) / 2;
            }

            l -= k as isize;
            unsafe {
                // Reposition
                dest = dest.add(k);
            }
        }

        funlockfile(stream);
        nitems
    } else {
        unreachable!()
    }
}

#[no_mangle]
pub extern "C" fn freopen(
    filename: *const c_char,
    mode: *const c_char,
    stream: &mut FILE,
) -> *mut FILE {
    let mut flags = unsafe { helpers::parse_mode_flags(mode) };
    flockfile(stream);

    helpers::fflush_unlocked(stream);
    if filename.is_null() {
        // Reopen stream in new mode
        if flags & fcntl::O_CLOEXEC > 0 {
            fcntl::sys_fcntl(stream.fd, fcntl::F_SETFD, fcntl::FD_CLOEXEC);
        }
        flags &= !(fcntl::O_CREAT | fcntl::O_EXCL | fcntl::O_CLOEXEC);
        if fcntl::sys_fcntl(stream.fd, fcntl::F_SETFL, flags) < 0 {
            funlockfile(stream);
            fclose(stream);
            return ptr::null_mut();
        }
    } else {
        let new = fopen(filename, mode);
        if new.is_null() {
            funlockfile(stream);
            fclose(stream);
            return ptr::null_mut();
        }
        let new = unsafe { &mut *new }; // Should be safe, new is not null
        if new.fd == stream.fd {
            new.fd = -1;
        } else if platform::dup2(new.fd, stream.fd) < 0
            || fcntl::sys_fcntl(stream.fd, fcntl::F_SETFL, flags & fcntl::O_CLOEXEC) < 0
        {
            fclose(new);
            funlockfile(stream);
            fclose(stream);
            return ptr::null_mut();
        }
        stream.flags = (stream.flags & constants::F_PERM) | new.flags;
        fclose(new);
    }
    funlockfile(stream);
    stream
}

/// Seek to an offset `offset` from `whence`
#[no_mangle]
pub extern "C" fn fseek(stream: &mut FILE, offset: c_long, whence: c_int) -> c_int {
    if fseeko(stream, offset as off_t, whence) != -1 {
        return 0;
    }
    -1
}

/// Seek to an offset `offset` from `whence`
#[no_mangle]
pub extern "C" fn fseeko(stream: &mut FILE, offset: off_t, whence: c_int) -> c_int {
    let mut off = offset;
    flockfile(stream);
    // Adjust for what is currently in the buffer
    let rdiff = if let Some((rpos, rend)) = stream.read {
        rend - rpos
    } else {
        0
    };
    if whence == SEEK_CUR {
        off -= (rdiff) as i64;
    }
    if let Some(_) = stream.write {
        stream.write(&[]);
    }
    stream.write = None;
    if stream.seek(off, whence) < 0 {
        return -1;
    }
    stream.read = None;
    stream.flags &= !F_EOF;
    funlockfile(stream);
    0
}

/// Seek to a position `pos` in the file from the beginning of the file
#[no_mangle]
pub unsafe extern "C" fn fsetpos(stream: &mut FILE, pos: Option<&fpos_t>) -> c_int {
    fseek(stream, *pos.expect("You must specify a valid position"), SEEK_SET)
}

/// Get the current position of the cursor in the file
#[no_mangle]
pub extern "C" fn ftell(stream: &mut FILE) -> c_long {
    ftello(stream) as c_long
}

/// Get the current position of the cursor in the file
#[no_mangle]
pub extern "C" fn ftello(stream: &mut FILE) -> off_t {
    flockfile(stream);
    let pos = internal::ftello(stream);
    funlockfile(stream);
    pos
}

/// Try to lock the file. Returns 0 for success, 1 for failure
#[no_mangle]
pub extern "C" fn ftrylockfile(file: &mut FILE) -> c_int {
    file.lock.compare_and_swap(false, true, Ordering::Acquire) as c_int
}

/// Unlock the file
#[no_mangle]
pub extern "C" fn funlockfile(file: &mut FILE) {
    file.lock.store(false, Ordering::Release);
}

/// Write `nitems` of size `size` from `ptr` to `stream`
#[no_mangle]
pub extern "C" fn fwrite(
    ptr: *const c_void,
    size: usize,
    nitems: usize,
    stream: &mut FILE,
) -> usize {
    let l = size * nitems;
    let nitems = if size == 0 { 0 } else { nitems };
    flockfile(stream);
    let k = helpers::fwritex(ptr as *const u8, l, stream);
    funlockfile(stream);
    if k == l {
        nitems
    } else {
        k / size
    }
}

/// Get a single char from a stream
#[no_mangle]
pub extern "C" fn getc(stream: &mut FILE) -> c_int {
    flockfile(stream);
    let c = getc_unlocked(stream);
    funlockfile(stream);
    c
}

/// Get a single char from `stdin`
#[no_mangle]
pub extern "C" fn getchar() -> c_int {
<<<<<<< HEAD
    fgetc(&mut *__stdin())
=======
    fgetc(unsafe { &mut *stdin })
>>>>>>> 43a3c567
}

/// Get a char from a stream without locking the stream
#[no_mangle]
pub extern "C" fn getc_unlocked(stream: &mut FILE) -> c_int {
    if !stream.can_read() {
        return -1;
    }
    if let Some((rpos, rend)) = stream.read {
        if rpos < rend {
            let ret = stream.buf[rpos] as c_int;
            stream.read = Some((rpos + 1, rend));
            ret
        } else {
            let mut c = [0u8; 1];
            if stream.read(&mut c) == 1 {
                c[0] as c_int
            } else {
                -1
            }
        }
    } else {
        // We made a prior call to can_read() and are checking it, therefore we
        // should never be in a case where stream.read is None
        //            -- Tommoa (20/6/2018)
        unreachable!()
    }
}

/// Get a char from `stdin` without locking `stdin`
#[no_mangle]
pub extern "C" fn getchar_unlocked() -> c_int {
<<<<<<< HEAD
    getc_unlocked(&mut *__stdin())
=======
    getc_unlocked(unsafe { &mut *stdin })
>>>>>>> 43a3c567
}

/// Get a string from `stdin`
#[no_mangle]
pub extern "C" fn gets(s: *mut c_char) -> *mut c_char {
    use core::i32;
<<<<<<< HEAD
    fgets(s, i32::MAX, &mut *__stdin())
=======
    fgets(s, i32::MAX, unsafe { &mut *stdin })
>>>>>>> 43a3c567
}

/// Get an integer from `stream`
#[no_mangle]
pub extern "C" fn getw(stream: &mut FILE) -> c_int {
    use core::mem;
    let mut ret: c_int = 0;
    if fread(
        &mut ret as *mut c_int as *mut c_void,
        mem::size_of_val(&ret),
        1,
        stream,
    ) > 0
    {
        ret
    } else {
        -1
    }
}

#[no_mangle]
pub extern "C" fn pclose(_stream: &mut FILE) -> c_int {
    unimplemented!();
}

#[no_mangle]
pub unsafe extern "C" fn perror(s: *const c_char) {
    let s_str = str::from_utf8_unchecked(c_str(s));

    let mut w = platform::FileWriter(2);
    if errno >= 0 && errno < STR_ERROR.len() as c_int {
        w.write_fmt(format_args!("{}: {}\n", s_str, STR_ERROR[errno as usize]))
            .unwrap();
    } else {
        w.write_fmt(format_args!("{}: Unknown error {}\n", s_str, errno))
            .unwrap();
    }
}

#[no_mangle]
pub extern "C" fn popen(_command: *const c_char, _mode: *const c_char) -> *mut FILE {
    unimplemented!();
}

/// Put a character `c` into `stream`
#[no_mangle]
pub extern "C" fn putc(c: c_int, stream: &mut FILE) -> c_int {
    flockfile(stream);
    let ret = putc_unlocked(c, stream);
    funlockfile(stream);
    ret
}

/// Put a character `c` into `stdout`
#[no_mangle]
pub extern "C" fn putchar(c: c_int) -> c_int {
<<<<<<< HEAD
    fputc(c, &mut *__stdout())
=======
    fputc(c, unsafe { &mut *stdout })
>>>>>>> 43a3c567
}

/// Put a character `c` into `stream` without locking `stream`
#[no_mangle]
pub extern "C" fn putc_unlocked(c: c_int, stream: &mut FILE) -> c_int {
    if stream.can_write() {
        if let Some((wbase, wpos, wend)) = stream.write {
            if c as i8 != stream.buf_char {
                stream.buf[wpos] = c as u8;
                stream.write = Some((wbase, wpos + 1, wend));
                c
            } else if stream.write(&[c as u8]) == 1 {
                c
            } else {
                -1
            }
        } else {
            -1
        }
    } else {
        -1
    }
}

/// Put a character `c` into `stdout` without locking `stdout`
#[no_mangle]
pub extern "C" fn putchar_unlocked(c: c_int) -> c_int {
<<<<<<< HEAD
    putc_unlocked(c, &mut *__stdout())
=======
    putc_unlocked(c, unsafe { &mut *stdout })
>>>>>>> 43a3c567
}

/// Put a string `s` into `stdout`
#[no_mangle]
pub extern "C" fn puts(s: *const c_char) -> c_int {
<<<<<<< HEAD
    let ret = (fputs(s, &mut *__stdout()) > 0) || (putchar_unlocked(b'\n' as c_int) > 0);
=======
    let ret = (fputs(s, unsafe { &mut *stdout }) > 0) || (putchar_unlocked(b'\n' as c_int) > 0);
>>>>>>> 43a3c567
    if ret {
        0
    } else {
        -1
    }
}

/// Put an integer `w` into `stream`
#[no_mangle]
pub extern "C" fn putw(w: c_int, stream: &mut FILE) -> c_int {
    use core::mem;
    fwrite(&w as *const i32 as _, mem::size_of_val(&w), 1, stream) as i32 - 1
}

/// Delete file or directory `path`
#[no_mangle]
pub extern "C" fn remove(path: *const c_char) -> c_int {
    let r = platform::unlink(path);
    if r == -errno::EISDIR {
        platform::rmdir(path)
    } else {
        r
    }
}

#[no_mangle]
pub extern "C" fn rename(oldpath: *const c_char, newpath: *const c_char) -> c_int {
    platform::rename(oldpath, newpath)
}

/// Rewind `stream` back to the beginning of it
#[no_mangle]
pub extern "C" fn rewind(stream: &mut FILE) {
    fseeko(stream, 0, SEEK_SET);
    flockfile(stream);
    stream.flags &= !F_ERR;
    funlockfile(stream);
}

/// Reset `stream` to use buffer `buf`. Buffer must be `BUFSIZ` in length
#[no_mangle]
pub extern "C" fn setbuf(stream: &mut FILE, buf: *mut c_char) {
    setvbuf(
        stream,
        buf,
        if buf.is_null() { _IONBF } else { _IOFBF },
        BUFSIZ as usize,
    );
}

/// Reset `stream` to use buffer `buf` of size `size`
/// If this isn't the meaning of unsafe, idk what is
#[no_mangle]
pub extern "C" fn setvbuf(stream: &mut FILE, buf: *mut c_char, mode: c_int, size: usize) -> c_int {
    // Set a buffer of size `size` if no buffer is given
    let buf = if buf.is_null() {
        if mode != _IONBF {
            vec![0u8; 1]
        } else {
            Vec::new()
        }
    } else {
        // We trust the user on this one
        //        -- Tommoa (20/6/2018)
        unsafe { Vec::from_raw_parts(buf as *mut u8, size, size) }
    };
    stream.buf_char = -1;
    if mode == _IOLBF {
        stream.buf_char = b'\n' as i8;
    }
    stream.flags |= F_SVB;
    stream.buf = buf;
    0
}

#[no_mangle]
pub extern "C" fn tempnam(_dir: *const c_char, _pfx: *const c_char) -> *mut c_char {
    unimplemented!();
}

#[no_mangle]
pub extern "C" fn tmpfile() -> *mut FILE {
    unimplemented!();
}

#[no_mangle]
pub extern "C" fn tmpnam(_s: *mut c_char) -> *mut c_char {
    unimplemented!();
}

/// Push character `c` back onto `stream` so it'll be read next
#[no_mangle]
pub extern "C" fn ungetc(c: c_int, stream: &mut FILE) -> c_int {
    if c < 0 {
        c
    } else {
        flockfile(stream);
        if stream.read.is_none() {
            stream.can_read();
        }
        if let Some((rpos, rend)) = stream.read {
            if rpos == 0 {
                funlockfile(stream);
                return -1;
            }
            stream.read = Some((rpos - 1, rend));
            stream.buf[rpos - 1] = c as u8;
            stream.flags &= !F_EOF;
            funlockfile(stream);
            c
        } else {
            funlockfile(stream);
            -1
        }
    }
}

#[no_mangle]
pub unsafe extern "C" fn vfprintf(file: &mut FILE, format: *const c_char, ap: va_list) -> c_int {
    printf::printf(file, format, ap)
}

#[no_mangle]
pub unsafe extern "C" fn vprintf(format: *const c_char, ap: va_list) -> c_int {
    vfprintf(&mut *__stdout(), format, ap)
}

#[no_mangle]
pub unsafe extern "C" fn vsnprintf(
    s: *mut c_char,
    n: usize,
    format: *const c_char,
    ap: va_list,
) -> c_int {
    printf::printf(
        &mut platform::StringWriter(s as *mut u8, n as usize),
        format,
        ap,
    )
}

#[no_mangle]
pub unsafe extern "C" fn vsprintf(s: *mut c_char, format: *const c_char, ap: va_list) -> c_int {
    printf::printf(&mut platform::UnsafeStringWriter(s as *mut u8), format, ap)
}

#[no_mangle]
pub unsafe extern "C" fn vfscanf(file: &mut FILE, format: *const c_char, ap: va_list) -> c_int {
    scanf::scanf(file, format, ap)
}

#[no_mangle]
pub unsafe extern "C" fn vscanf(format: *const c_char, ap: va_list) -> c_int {
    vfscanf(&mut *__stdin(), format, ap)
}

#[no_mangle]
pub unsafe extern "C" fn vsscanf(s: *const c_char, format: *const c_char, ap: va_list) -> c_int {
    scanf::scanf(&mut platform::UnsafeStringReader(s as *const u8), format, ap)
}<|MERGE_RESOLUTION|>--- conflicted
+++ resolved
@@ -3,13 +3,7 @@
 #![no_std]
 // For Vec
 #![feature(alloc)]
-<<<<<<< HEAD
 #![feature(const_fn)]
-=======
-// For stdin, stdout and stderr
-#![allow(non_upper_case_globals)]
-#![deny(warnings)]
->>>>>>> 43a3c567
 
 #[macro_use]
 extern crate alloc;
@@ -31,10 +25,6 @@
 use errno::STR_ERROR;
 use platform::types::*;
 use platform::{c_str, errno, Read, Write};
-<<<<<<< HEAD
-=======
-use errno::STR_ERROR;
->>>>>>> 43a3c567
 use alloc::vec::Vec;
 use vl::VaList as va_list;
 
@@ -617,11 +607,7 @@
 /// Get a single char from `stdin`
 #[no_mangle]
 pub extern "C" fn getchar() -> c_int {
-<<<<<<< HEAD
-    fgetc(&mut *__stdin())
-=======
-    fgetc(unsafe { &mut *stdin })
->>>>>>> 43a3c567
+    fgetc(unsafe { &mut *__stdin() })
 }
 
 /// Get a char from a stream without locking the stream
@@ -654,22 +640,14 @@
 /// Get a char from `stdin` without locking `stdin`
 #[no_mangle]
 pub extern "C" fn getchar_unlocked() -> c_int {
-<<<<<<< HEAD
-    getc_unlocked(&mut *__stdin())
-=======
-    getc_unlocked(unsafe { &mut *stdin })
->>>>>>> 43a3c567
+    getc_unlocked(unsafe { &mut *__stdin() })
 }
 
 /// Get a string from `stdin`
 #[no_mangle]
 pub extern "C" fn gets(s: *mut c_char) -> *mut c_char {
     use core::i32;
-<<<<<<< HEAD
-    fgets(s, i32::MAX, &mut *__stdin())
-=======
-    fgets(s, i32::MAX, unsafe { &mut *stdin })
->>>>>>> 43a3c567
+    fgets(s, i32::MAX, unsafe { &mut *__stdin() })
 }
 
 /// Get an integer from `stream`
@@ -726,11 +704,7 @@
 /// Put a character `c` into `stdout`
 #[no_mangle]
 pub extern "C" fn putchar(c: c_int) -> c_int {
-<<<<<<< HEAD
-    fputc(c, &mut *__stdout())
-=======
-    fputc(c, unsafe { &mut *stdout })
->>>>>>> 43a3c567
+    fputc(c, unsafe { &mut *__stdout() })
 }
 
 /// Put a character `c` into `stream` without locking `stream`
@@ -758,21 +732,13 @@
 /// Put a character `c` into `stdout` without locking `stdout`
 #[no_mangle]
 pub extern "C" fn putchar_unlocked(c: c_int) -> c_int {
-<<<<<<< HEAD
-    putc_unlocked(c, &mut *__stdout())
-=======
-    putc_unlocked(c, unsafe { &mut *stdout })
->>>>>>> 43a3c567
+    putc_unlocked(c, unsafe { &mut *__stdout() })
 }
 
 /// Put a string `s` into `stdout`
 #[no_mangle]
 pub extern "C" fn puts(s: *const c_char) -> c_int {
-<<<<<<< HEAD
-    let ret = (fputs(s, &mut *__stdout()) > 0) || (putchar_unlocked(b'\n' as c_int) > 0);
-=======
-    let ret = (fputs(s, unsafe { &mut *stdout }) > 0) || (putchar_unlocked(b'\n' as c_int) > 0);
->>>>>>> 43a3c567
+    let ret = (fputs(s, unsafe { &mut *__stdout() }) > 0) || (putchar_unlocked(b'\n' as c_int) > 0);
     if ret {
         0
     } else {
@@ -897,7 +863,7 @@
 
 #[no_mangle]
 pub unsafe extern "C" fn vprintf(format: *const c_char, ap: va_list) -> c_int {
-    vfprintf(&mut *__stdout(), format, ap)
+    vfprintf(unsafe { &mut *__stdout() }, format, ap)
 }
 
 #[no_mangle]
@@ -926,7 +892,7 @@
 
 #[no_mangle]
 pub unsafe extern "C" fn vscanf(format: *const c_char, ap: va_list) -> c_int {
-    vfscanf(&mut *__stdin(), format, ap)
+    vfscanf(unsafe { &mut *__stdin() }, format, ap)
 }
 
 #[no_mangle]
